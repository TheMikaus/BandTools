--- conflicted
+++ resolved
@@ -5,13 +5,11 @@
 ## [Unreleased]
 
 ### Fixed
-<<<<<<< HEAD
 - **Point Annotation Creation with Partial Clip Selection**: Clarified and documented the behavior when pressing Enter with only one clip boundary set
   - When only clip start OR only clip end is set (not both), pressing Enter now correctly creates a point annotation at the current timestamp
   - Clip annotations are only created when BOTH clip start AND clip end values are set
   - Improved code readability by refactoring the conditional logic into a clearer if/else structure
   - Added inline comments documenting the intended behavior for future maintainability
-=======
 - **Audio Fingerprinting UI Visibility**: Enhanced visibility of controls in the Audio Fingerprinting section
   - Added bold, dark text styling to all label elements for better contrast against the light background
   - Added visible borders and background colors to buttons (Generate Fingerprints, Auto-Label, Show Practice Folders)
@@ -19,7 +17,6 @@
   - Added hover effects to buttons for better interactive feedback
   - Improved disabled state styling for Auto-Label button with appropriate grayed-out appearance
   - All changes maintain consistency with the existing ColorManager system
->>>>>>> 0f0a17b1
 
 ### Added
 - **Enhanced Fingerprint Algorithm Consistency**: Improved robustness and safety of fingerprint matching
