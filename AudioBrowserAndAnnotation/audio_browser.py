#!/usr/bin/env python3
# audio_browser.py — Audio folder browser + player + multi-annotation sets
# - PyQt6 auto-install (when not frozen)
# - File tree with Name, Size/Time, Date Modified (only folders/mp3/wav)
# - Play on single-click; double-click opens folder or focuses Annotations
# - Click-to-seek slider; volume control
# - Waveform generation (threaded, cached per file, progressive draw)
# - Notes per song (timestamped), folder-level notes, and multi annotation sets
# - Markers on waveform for all visible sets; drag to adjust
# - Export annotations (CRLF), batch rename (##_<ProvidedName>), WAV→MP3 with progress
# - Merged view toggle that shows annotations from all visible sets in a single table
#   and allows editing across sets (time/text/important/delete).
from __future__ import annotations

import sys, subprocess, importlib, os, json, re, uuid, hashlib, wave, audioop, time
from pathlib import Path
from typing import Dict, List, Optional, Tuple, Any
from datetime import datetime
from array import array

# ========== Bootstrap: auto-install PyQt6 (if not frozen) ==========
def _ensure_import(mod_name: str, pip_name: str | None = None) -> bool:
    try:
        importlib.import_module(mod_name); return True
    except ImportError:
        if getattr(sys, "frozen", False): return False
        pkg = pip_name or mod_name
        for args in ([sys.executable, "-m", "pip", "install", pkg],
                     [sys.executable, "-m", "pip", "install", "--user", pkg]):
            try:
                subprocess.check_call(args); break
            except subprocess.CalledProcessError:
                continue
        else:
            return False
        importlib.invalidate_caches()
        try:
            importlib.import_module(mod_name); return True
        except ImportError:
            return False

try:
    import PyQt6
    PYQT6_AVAILABLE = True
except ImportError:
    PYQT6_AVAILABLE = False

if not PYQT6_AVAILABLE:
    if not _ensure_import("PyQt6", "PyQt6"):
        raise RuntimeError("PyQt6 is required.")

HAVE_NUMPY = _ensure_import("numpy", "numpy")
HAVE_PYDUB = _ensure_import("pydub", "pydub")
if HAVE_PYDUB:
    try:
        from pydub import AudioSegment
        from pydub.utils import which as pydub_which
    except Exception:
        HAVE_PYDUB = False

# ========== Qt imports ==========
from PyQt6.QtCore import (
    QItemSelection, QModelIndex, QSettings, QTimer, Qt, QUrl, QPoint, QSize,
    pyqtSignal, QRect, QObject, QThread, QDir, QIdentityProxyModel
)
from PyQt6.QtGui import (
    QAction, QKeySequence, QIcon, QPixmap, QPainter, QColor, QPen, QCursor
)
# QFileSystemModel may import from QtWidgets or QtGui depending on build
try:
    from PyQt6.QtWidgets import QFileSystemModel
except Exception:
    from PyQt6.QtGui import QFileSystemModel  # type: ignore
from PyQt6.QtMultimedia import QAudioOutput, QMediaPlayer, QMediaDevices
from PyQt6.QtWidgets import (
    QApplication, QHBoxLayout, QHeaderView, QMainWindow, QMessageBox,
    QPushButton, QSlider, QSplitter, QTableWidget, QTableWidgetItem,
    QTreeView, QVBoxLayout, QWidget, QFileDialog, QAbstractItemView, QStatusBar,
    QToolBar, QStyle, QLabel, QTabWidget, QLineEdit, QPlainTextEdit, QCheckBox, QWidgetAction, QSpinBox,
    QProgressDialog, QColorDialog, QInputDialog, QComboBox, QMenu
)
from PyQt6.QtWidgets import QStyleFactory

# ========== Constants ==========
APP_ORG = "YourCompany"
APP_NAME = "Audio Folder Player"
SETTINGS_KEY_ROOT = "root_dir"
SETTINGS_KEY_TABS_ORDER = "tabs_order"
SETTINGS_KEY_AUTOPROGRESS = "auto_progress"
SETTINGS_KEY_AUTOSWITCH = "auto_switch_ann"
SETTINGS_KEY_VOLUME = "volume_0_100"
SETTINGS_KEY_UNDO_CAP = "undo_capacity"
SETTINGS_KEY_CUR_SET = "current_set_id"
SETTINGS_KEY_SHOW_ALL = "show_all_sets"
SETTINGS_KEY_SHOW_ALL_FOLDER_NOTES = "show_all_folder_notes"
SETTINGS_KEY_FINGERPRINT_DIR = "fingerprint_reference_dir"
SETTINGS_KEY_FINGERPRINT_THRESHOLD = "fingerprint_match_threshold"
NAMES_JSON = ".provided_names.json"
NOTES_JSON = ".audio_notes.json"
WAVEFORM_JSON = ".waveform_cache.json"
DURATIONS_JSON = ".duration_cache.json"
FINGERPRINTS_JSON = ".audio_fingerprints.json"
RESERVED_JSON = {NAMES_JSON, NOTES_JSON, WAVEFORM_JSON, DURATIONS_JSON, FINGERPRINTS_JSON}
AUDIO_EXTS = {".wav", ".wave", ".mp3"}
WAVEFORM_COLUMNS = 2000
APP_ICON_NAME = "app_icon.png"

# Visual widths
MARKER_WIDTH = 2                # thin marker width
MARKER_SELECTED_WIDTH = 6       # selected marker width
PLAYHEAD_WIDTH = 4              # playhead width
WAVEFORM_STROKE_WIDTH = 1
MARKER_HIT_TOLERANCE_PX = 8

# Conversion
DEFAULT_MP3_BITRATE = "192k"

# ========== Helpers ==========
def human_time_ms(ms: int) -> str:
    if ms < 0: return "0:00"
    s = int(ms) // 1000
    m, s = divmod(s, 60)
    h, m = divmod(m, 60)
    return f"{h}:{m:02d}:{s:02d}" if h else f"{m}:{s:02d}"

def parse_time_to_ms(text: str) -> Optional[int]:
    s = text.strip()
    if not s: return None
    parts = s.split(":")
    if not all(p.isdigit() for p in parts): return None
    if len(parts) == 1: return max(0, int(parts[0]) * 1000)
    if len(parts) == 2:
        mm, ss = map(int, parts); return max(0, (mm*60 + ss) * 1000)
    if len(parts) == 3:
        hh, mm, ss = map(int, parts); return max(0, (hh*3600 + mm*60 + ss) * 1000)
    return None

def sanitize(name: str) -> str:
    name = re.sub(r'[\\/:*?"<>|]+', "_", name.strip())
    return re.sub(r"\s+", " ", name).strip()

def resource_path(name: str) -> Path:
    base = Path(getattr(sys, "_MEIPASS", Path(__file__).resolve().parent))
    return base / name

def file_signature(p: Path) -> Tuple[int, int]:
    try:
        st = p.stat(); return int(st.st_size), int(st.st_mtime)
    except Exception:
        return (0, 0)

def load_json(path: Path, default):
    try:
        if path.exists():
            with open(path, "r", encoding="utf-8") as f:
                return json.load(f)
    except Exception:
        pass
    return default

def save_json(path: Path, data):
    try:
        with open(path, "w", encoding="utf-8") as f:
            json.dump(data, f, indent=2, ensure_ascii=False)
    except Exception:
        pass

def load_waveform_cache(dirpath: Path) -> Dict:
    data = load_json(dirpath / WAVEFORM_JSON, None)
    return data if isinstance(data, dict) and "files" in data else {"version": 1, "files": {}}

def save_waveform_cache(dirpath: Path, cache: Dict) -> None:
    save_json(dirpath / WAVEFORM_JSON, cache)

def bytes_to_human(n: int) -> str:
    units = ["B", "KB", "MB", "GB", "TB"]
    i = 0; f = float(n)
    while f >= 1024 and i < len(units) - 1:
        f /= 1024.0; i += 1
    return f"{int(f)} {units[i]}" if units[i] == "B" else f"{f:.1f} {units[i]}"

def _open_path_default(path: Path):
    try:
        if sys.platform.startswith("win"):
            os.startfile(str(path))  # type: ignore[attr-defined]
        elif sys.platform == "darwin":
            subprocess.call(["open", str(path)])
        else:
            subprocess.call(["xdg-open", str(path)])
    except Exception as e:
        QMessageBox.warning(None, "Open Failed", f"Couldn't open:\n{e}")

def color_to_hex(c: QColor) -> str:
    return c.name(QColor.NameFormat.HexRgb)

def hex_to_color(s: str) -> QColor:
    try:
        return QColor(s) if s else QColor("#00cc66")
    except Exception:
        return QColor("#00cc66")

# ========== SeekSlider (click-to-seek) ==========
from PyQt6.QtWidgets import QSlider
class SeekSlider(QSlider):
    clickedValue = pyqtSignal(int)
    def mousePressEvent(self, event):
        if event.button() == Qt.MouseButton.LeftButton:
            if self.maximum() > self.minimum():
                x = event.position().x()
                rng = self.maximum() - self.minimum()
                value = self.minimum() + int(round(rng * x / max(1, self.width())))
                self.setSliderPosition(value)
                self.clickedValue.emit(value)
            event.accept()
        else:
            super().mousePressEvent(event)

# ========== Audio decode & peak computation ==========
if HAVE_NUMPY:
    import numpy as np

def decode_audio_samples(path: Path) -> Tuple[List[float], int, int]:
    suf = path.suffix.lower()
    if suf in (".wav", ".wave"):
        with wave.open(str(path), "rb") as wf:
            nch = wf.getnchannels()
            sw = wf.getsampwidth()
            sr = wf.getframerate()
            nframes = wf.getnframes()
            raw = wf.readframes(nframes)
        if sw != 2:
            try:
                raw = audioop.lin2lin(raw, sw, 2); sw = 2
            except Exception:
                pass
        data = array("h"); data.frombytes(raw[: (len(raw)//2)*2 ])
        if nch > 1:
            total = len(data) // nch
            mono = array("h", [0]) * total
            for i in range(total):
                s = 0; base = i * nch
                for c in range(nch): s += data[base + c]
                mono[i] = int(s / nch)
            data = mono
        if HAVE_NUMPY:
            arr = np.frombuffer(data, dtype=np.int16).astype(np.float32) / 32768.0
            samples = arr.tolist()
        else:
            samples = [s / 32768.0 for s in data]
        dur_ms = int((len(samples) / sr) * 1000)
        return samples, sr, dur_ms
    if HAVE_PYDUB:
        seg = AudioSegment.from_file(str(path))
        sr = seg.frame_rate
        dur_ms = len(seg)
        ch = seg.channels
        raw = seg.get_array_of_samples()
        if HAVE_NUMPY:
            arr = np.array(raw, dtype=np.int16).astype(np.float32)
            if ch > 1: arr = arr.reshape((-1, ch)).mean(axis=1)
            samples = (arr / 32768.0).tolist()
        else:
            ints = list(raw)
            if ch > 1:
                mono = []
                for i in range(0, len(ints), ch):
                    s = 0
                    for c in range(ch): s += ints[i + c]
                    mono.append(s / ch)
                samples = [v / 32768.0 for v in mono]
            else:
                samples = [v / 32768.0 for v in ints]
        return samples, sr, dur_ms
    raise RuntimeError("No MP3 decoder found (install FFmpeg for pydub).")

def compute_peaks_progressive(samples: List[float], columns: int, chunk: int):
    n = len(samples)
    if n == 0 or columns <= 0:
        yield 0, [[0.0, 0.0] for _ in range(max(1, columns))]
        return
    if HAVE_NUMPY:
        arr = np.asarray(samples, dtype=np.float32)
        idx = np.linspace(0, n, num=columns+1, dtype=np.int64)
        for start in range(0, columns, chunk):
            end = min(columns, start + chunk)
            out = []
            for i in range(start, end):
                a, b = idx[i], idx[i+1]
                if b > a:
                    seg = arr[a:b]
                    out.append([float(seg.min()), float(seg.max())])
                else:
                    v = float(arr[min(a, n-1)]); out.append([v, v])
            yield start, out
    else:
        for start in range(0, columns, chunk):
            end = min(columns, start + chunk)
            out = []
            for i in range(start, end):
                a = int(i * n / columns)
                b = int((i+1) * n / columns)
                if b <= a: b = a + 1
                mn, mx = 1.0, -1.0
                for j in range(a, min(b, n)):
                    v = samples[j]
                    if v < mn: mn = v
                    if v > mx: mx = v
                out.append([float(mn), float(mx)])
            yield start, out

def resample_peaks(peaks: List[Tuple[float, float]], width: int) -> List[Tuple[float, float]]:
    n = len(peaks)
    if n == 0 or width <= 0: return [(0.0, 0.0)] * max(1, width)
    if width == n: return peaks
    out = []
    for i in range(width):
        a = int(i * n / width); b = int((i+1) * n / width)
        if b <= a: b = a + 1
        mn, mx = 1.0, -1.0
        for j in range(a, min(b, n)):
            pmn, pmx = peaks[j]
            if pmn < mn: mn = pmn
            if pmx > mx: mx = pmx
        out.append((mn, mx))
    return out

# ========== Audio fingerprinting ==========
def compute_audio_fingerprint(samples: List[float], sr: int) -> List[float]:
    """
    Compute a simple audio fingerprint using spectral features.
    Returns a list of float values representing the audio's spectral signature.
    """
    if HAVE_NUMPY:
        arr = np.asarray(samples, dtype=np.float32)
        
        # Use shorter segments for better temporal resolution
        segment_length = min(sr // 2, len(arr) // 8)  # 0.5 second or 1/8 of file
        if segment_length < 1024:
            segment_length = min(1024, len(arr))
        
        fingerprint = []
        
        # Process overlapping segments
        hop_length = segment_length // 4
        for i in range(0, len(arr) - segment_length + 1, hop_length):
            segment = arr[i:i + segment_length]
            
            # Apply window to reduce spectral leakage
            window = np.hanning(len(segment))
            windowed = segment * window
            
            # Compute FFT
            fft = np.fft.rfft(windowed)
            magnitude = np.abs(fft)
            
            # Divide into frequency bands (like simplified MFCCs)
            n_bands = 12
            band_size = len(magnitude) // n_bands
            band_energies = []
            
            for b in range(n_bands):
                start = b * band_size
                end = (b + 1) * band_size if b < n_bands - 1 else len(magnitude)
                if end > start:
                    energy = float(np.mean(magnitude[start:end]))
                else:
                    energy = 0.0
                band_energies.append(energy)
            
            # Normalize by total energy to make it volume-independent
            total_energy = sum(band_energies)
            if total_energy > 0:
                band_energies = [e / total_energy for e in band_energies]
            
            fingerprint.extend(band_energies)
        
        # Limit fingerprint length to avoid huge files
        max_len = 144  # 12 bands * 12 segments max
        if len(fingerprint) > max_len:
            # Downsample by averaging consecutive groups
            group_size = len(fingerprint) // max_len
            downsampled = []
            for i in range(0, len(fingerprint), group_size):
                group = fingerprint[i:i + group_size]
                downsampled.append(sum(group) / len(group) if group else 0.0)
            fingerprint = downsampled[:max_len]
        
        return fingerprint
    else:
        # Fallback without numpy - very basic
        n_bands = 12
        segment_length = min(sr, len(samples) // 4)
        if segment_length < 512:
            segment_length = min(512, len(samples))
        
        fingerprint = []
        for i in range(0, len(samples) - segment_length + 1, segment_length // 2):
            segment = samples[i:i + segment_length]
            
            # Simple frequency analysis without FFT
            band_energies = [0.0] * n_bands
            for j, sample in enumerate(segment):
                # Rough frequency mapping based on position
                band = min(n_bands - 1, j * n_bands // len(segment))
                band_energies[band] += abs(sample)
            
            # Normalize
            total = sum(band_energies)
            if total > 0:
                band_energies = [e / total for e in band_energies]
            
            fingerprint.extend(band_energies)
        
        return fingerprint[:144]  # Limit length

def compare_fingerprints(fp1: List[float], fp2: List[float]) -> float:
    """
    Compare two fingerprints and return similarity score (0.0 to 1.0).
    Higher values indicate more similarity.
    """
    if not fp1 or not fp2:
        return 0.0
    
    # Align lengths by truncating to shorter
    min_len = min(len(fp1), len(fp2))
    fp1_trunc = fp1[:min_len]
    fp2_trunc = fp2[:min_len]
    
    if HAVE_NUMPY:
        arr1 = np.asarray(fp1_trunc)
        arr2 = np.asarray(fp2_trunc)
        
        # Compute cosine similarity
        dot_product = np.dot(arr1, arr2)
        norm1 = np.linalg.norm(arr1)
        norm2 = np.linalg.norm(arr2)
        
        if norm1 > 0 and norm2 > 0:
            return float(dot_product / (norm1 * norm2))
        else:
            return 0.0
    else:
        # Manual cosine similarity
        dot_product = sum(a * b for a, b in zip(fp1_trunc, fp2_trunc))
        norm1 = sum(a * a for a in fp1_trunc) ** 0.5
        norm2 = sum(b * b for b in fp2_trunc) ** 0.5
        
        if norm1 > 0 and norm2 > 0:
            return dot_product / (norm1 * norm2)
        else:
            return 0.0

def load_fingerprint_cache(dirpath: Path) -> Dict:
    """Load fingerprint cache from directory."""
    data = load_json(dirpath / FINGERPRINTS_JSON, None)
    return data if isinstance(data, dict) and "files" in data else {"version": 1, "files": {}}

def save_fingerprint_cache(dirpath: Path, cache: Dict) -> None:
    """Save fingerprint cache to directory."""
    save_json(dirpath / FINGERPRINTS_JSON, cache)

def discover_practice_folders_with_fingerprints(root_path: Path) -> List[Path]:
    """
    Discover all subdirectories that contain fingerprint cache files.
    Returns list of directories that have .audio_fingerprints.json files.
    """
    practice_folders = []
    if not root_path.exists() or not root_path.is_dir():
        return practice_folders
    
    # Check root directory itself
    if (root_path / FINGERPRINTS_JSON).exists():
        practice_folders.append(root_path)
    
    # Check immediate subdirectories
    try:
        for item in root_path.iterdir():
            if item.is_dir() and (item / FINGERPRINTS_JSON).exists():
                practice_folders.append(item)
    except (OSError, PermissionError):
        pass  # Skip directories we can't read
    
    return practice_folders

def collect_fingerprints_from_folders(folder_paths: List[Path], exclude_dir: Optional[Path] = None) -> Dict[str, Dict]:
    """
    Collect fingerprints from multiple folders and organize by filename.
    
    Args:
        folder_paths: List of directories to scan for fingerprints
        exclude_dir: Optional directory to exclude from collection
    
    Returns:
        Dictionary mapping filename -> list of {fingerprint, folder_path, file_data, provided_name}
        Format: {
            "song1.mp3": [
                {"fingerprint": [...], "folder": Path("/path/to/folder1"), "data": {...}, "provided_name": "Song Name"},
                {"fingerprint": [...], "folder": Path("/path/to/folder2"), "data": {...}, "provided_name": "Song Name"}
            ]
        }
    """
    fingerprint_map = {}
    
    for folder_path in folder_paths:
        if exclude_dir and folder_path.resolve() == exclude_dir.resolve():
            continue
            
        cache = load_fingerprint_cache(folder_path)
        files_data = cache.get("files", {})
        
        # Load provided names from this folder
        names_json_path = folder_path / NAMES_JSON
        provided_names = load_json(names_json_path, {}) or {}
        
        for filename, file_data in files_data.items():
            fingerprint = file_data.get("fingerprint")
            if fingerprint:  # Only include files with valid fingerprints
                if filename not in fingerprint_map:
                    fingerprint_map[filename] = []
                
                # Get the provided name for this file, fallback to filename stem
                provided_name = provided_names.get(filename, "").strip()
                if not provided_name:
                    provided_name = Path(filename).stem
                
                fingerprint_map[filename].append({
                    "fingerprint": fingerprint,
                    "folder": folder_path,
                    "data": file_data,
                    "provided_name": provided_name
                })
    
    return fingerprint_map

def find_best_cross_folder_match(target_fingerprint: List[float], fingerprint_map: Dict[str, List[Dict]], threshold: float) -> Optional[Tuple[str, float, Path, str]]:
    """
    Find the best match for a target fingerprint across multiple folders.
    Prioritizes matches that appear in only one folder (unique identification).
    
    Args:
        target_fingerprint: The fingerprint to match against
        fingerprint_map: Dictionary from collect_fingerprints_from_folders
        threshold: Minimum similarity threshold (0.0 to 1.0)
    
    Returns:
        Tuple of (filename, similarity_score, source_folder, provided_name) or None if no match above threshold
    """
    best_matches = []  # List of (filename, score, folder, folder_count, provided_name)
    
    for filename, fingerprint_entries in fingerprint_map.items():
        folder_count = len(fingerprint_entries)
        
        # Find best score for this filename across all its instances
        best_score_for_file = 0.0
        best_folder_for_file = None
        best_provided_name = None
        
        for entry in fingerprint_entries:
            score = compare_fingerprints(target_fingerprint, entry["fingerprint"])
            if score > best_score_for_file:
                best_score_for_file = score
                best_folder_for_file = entry["folder"]
                best_provided_name = entry["provided_name"]
        
        if best_score_for_file >= threshold:
            best_matches.append((filename, best_score_for_file, best_folder_for_file, folder_count, best_provided_name))
    
    if not best_matches:
        return None
    
    # Sort by priority: 
    # 1. Files appearing in only one folder (folder_count=1) get priority
    # 2. Then by similarity score (descending)
    # 3. Then by filename for consistency
    best_matches.sort(key=lambda x: (-1 if x[3] == 1 else 0, x[1], x[0]), reverse=True)
    
    best_match = best_matches[0]
    return (best_match[0], best_match[1], best_match[2], best_match[4])

# ========== Waveform worker ==========
class WaveformWorker(QObject):
    progress = pyqtSignal(int, str, list, int, int)
    finished = pyqtSignal(int, str, list, int, int, int, int)
    error = pyqtSignal(int, str, str)

    def __init__(self, gen_id: int, path_str: str, columns: int):
        super().__init__()
        self._gen_id = int(gen_id)
        self._path_str = path_str
        self._columns = int(columns)

    def run(self):
        try:
            p = Path(self._path_str)
            samples, _sr, dur_ms = decode_audio_samples(p)
            peaks_all: List[Tuple[float, float]] = []
            CHUNK = 100
            for start, chunk_peaks in compute_peaks_progressive(samples, self._columns, CHUNK):
                for a, b in chunk_peaks:
                    peaks_all.append((float(a), float(b)))
                done = start + len(chunk_peaks)
                self.progress.emit(self._gen_id, self._path_str, chunk_peaks, int(done), int(self._columns))
            size, mtime = file_signature(p)
            peaks_payload = [[float(a), float(b)] for (a, b) in peaks_all]
            self.finished.emit(self._gen_id, self._path_str, peaks_payload, int(dur_ms), int(self._columns), int(size), int(mtime))
        except Exception as e:
            self.error.emit(self._gen_id, self._path_str, str(e))

# ========== Convert worker (WAV→MP3) ==========
class ConvertWorker(QObject):
    progress = pyqtSignal(int, int, str)  # done, total, filename
    file_done = pyqtSignal(str, str, bool, str)  # src_name, dst_name, deleted_ok, error_msg
    finished = pyqtSignal(bool)  # canceled?

    def __init__(self, wav_paths: List[str], bitrate: str):
        super().__init__()
        self._paths = [str(p) for p in wav_paths]
        self._bitrate = str(bitrate)
        self._cancel = False

    def cancel(self): self._cancel = True

    def run(self):
        total = len(self._paths); done = 0
        for srcs in self._paths:
            if self._cancel: self.finished.emit(True); return
            src = Path(srcs)
            self.progress.emit(done, total, src.name)
            try:
                base = src.stem; target = src.with_suffix(".mp3"); n = 1
                while target.exists():
                    target = src.with_name(f"{base} ({n}).mp3"); n += 1
                audio = AudioSegment.from_file(str(src))
                audio.export(str(target), format="mp3", bitrate=self._bitrate)
                deleted_ok = True
                try:
                    src.unlink()
                except Exception as de:
                    deleted_ok = False
                    self.file_done.emit(src.name, target.name, False, f"Converted but couldn't delete: {de}")
                else:
                    self.file_done.emit(src.name, target.name, True, "")
            except Exception as e:
                self.file_done.emit(src.name, "", False, str(e))
            done += 1
            self.progress.emit(done, total, src.name)
        self.finished.emit(False)

# ========== Waveform view ==========
class WaveformView(QWidget):
    markerMoved = pyqtSignal(str, int, int)     # set_id, uid, ms
    markerReleased = pyqtSignal(str, int, int)  # set_id, uid, ms
    annotationClicked = pyqtSignal(str, int)    # set_id, uid
    seekRequested = pyqtSignal(int)             # ms

    def __init__(self, parent=None):
        super().__init__(parent)
        self.setMinimumHeight(140)
        # Enable focus so the widget can receive keyboard events
        self.setFocusPolicy(Qt.FocusPolicy.StrongFocus)
        self._peaks: Optional[List[Tuple[float, float]]] = None
        self._peaks_loading: List[Tuple[float, float]] = []
        self._duration_ms: int = 0
        self._pixmap: Optional[QPixmap] = None
        self._pixmap_w: int = 0

        self._bg = QColor("#101114"); self._axis = QColor("#2a2c31")
        self._wave = QColor("#58a6ff"); self._playhead = QColor("#ff5555")
        self._msg_color = QColor("#8a8f98")
        self._selected_color = QColor("#ffa500")

        self._state: str = "empty"   # empty|loading|ready|error
        self._msg: str = ""
        self._path: Optional[Path] = None
        self._total_cols: int = 0
        self._done_cols: int = 0

        # Multi annotations: { set_id: {"color": QColor, "visible": bool, "pairs":[(uid,ms)]} }
        self._multi: Dict[str, Dict[str, Any]] = {}
        self._selected: Optional[Tuple[str,int]] = None   # (set_id, uid)
        self._hover: Optional[Tuple[str,int]] = None

        self._dragging_marker: bool = False
        self._drag_tolerance_px: int = MARKER_HIT_TOLERANCE_PX

        self._player: Optional[QMediaPlayer] = None

        self._gen_id_counter = 0
        self._active_gen_id = -1
        self._threads: List[QThread] = []
        self._workers: Dict[int, WaveformWorker] = {}
        
        # Clip selection region
        self._clip_start_ms: Optional[int] = None
        self._clip_end_ms: Optional[int] = None

    def bind_player(self, player: QMediaPlayer):
        self._player = player
        player.positionChanged.connect(lambda _: self.update())

    def set_annotations_multi(self, payload: Dict[str, Dict[str, Any]]):
        self._multi = {}
        for sid, v in payload.items():
            color = v.get("color")
            qc = color if isinstance(color, QColor) else QColor(str(color))
            self._multi[str(sid)] = {
                "color": qc if qc.isValid() else QColor("#00cc66"),
                "visible": bool(v.get("visible", True)),
                "pairs": [(int(uid), int(ms)) for (uid, ms) in (v.get("pairs") or [])],
            }
        self.update()

    def set_selected_uid(self, set_id: Optional[str], uid: Optional[int]):
        if set_id is None or uid is None: self._selected = None
        else: self._selected = (str(set_id), int(uid))
        self.update()

    def set_clip_selection(self, start_ms: Optional[int], end_ms: Optional[int]):
        """Set the clip selection region to be highlighted on the waveform."""
        self._clip_start_ms = start_ms
        self._clip_end_ms = end_ms
        self.update()

    def clear(self):
        self._peaks = None; self._peaks_loading = []; self._duration_ms = 0
        self._pixmap = None; self._state = "empty"; self._msg = ""
        self._path = None; self._total_cols = 0; self._done_cols = 0
        self._multi = {}; self._selected = None; self._hover = None
        self._dragging_marker = False
        self._clip_start_ms = None; self._clip_end_ms = None
        self.update()

    def _effective_duration(self) -> int:
        if self._duration_ms > 0: return self._duration_ms
        if self._player is not None and self._player.duration() > 0:
            return int(self._player.duration())
        return 0

    def _ms_to_x(self, ms: int) -> int:
        dur = self._effective_duration()
        if dur <= 0: return 0
        return int((ms / dur) * max(1, self.width()))

    def _x_to_ms(self, x: int) -> int:
        W = max(1, self.width())
        x = max(0, min(W, x))
        dur = self._effective_duration()
        if dur <= 0: return 0
        return int((x / W) * dur)

    def set_audio_file(self, path: Optional[Path]):
        if path is None:
            self.clear(); return
        self._path = path
        self._pixmap = None; self._pixmap_w = 0
        self._peaks = None; self._peaks_loading = []
        self._total_cols = WAVEFORM_COLUMNS; self._done_cols = 0

        cache = load_waveform_cache(path.parent)
        entry = cache["files"].get(path.name)
        size, mtime = file_signature(path)
        if entry and entry.get("columns") == WAVEFORM_COLUMNS and \
           int(entry.get("size", 0)) == size and int(entry.get("mtime", 0)) == mtime and \
           isinstance(entry.get("peaks"), list) and isinstance(entry.get("duration_ms"), int):
            self._peaks = [(float(mn), float(mx)) for mn, mx in entry["peaks"]]
            self._duration_ms = int(entry["duration_ms"])
            self._state = "ready"; self._msg = ""
            self.update(); return

        self._duration_ms = 0
        self._state = "loading"; self._msg = "Analyzing waveform…"
        self.update()

        self._active_gen_id = self._gen_id_counter = (self._gen_id_counter + 1) % (1 << 31)
        self._start_worker(self._active_gen_id, path)

    def _start_worker(self, gen_id: int, path: Path):
        thread = QThread(self)
        worker = WaveformWorker(gen_id, str(path), WAVEFORM_COLUMNS)
        worker.moveToThread(thread); worker.setObjectName(f"WaveformWorker-{gen_id}")
        self._threads.append(thread); self._workers[gen_id] = worker

        thread.started.connect(worker.run)
        worker.progress.connect(self._on_worker_progress)
        worker.finished.connect(self._on_worker_finished)
        worker.error.connect(self._on_worker_error)

        def _cleanup():
            worker.deleteLater()
            if thread in self._threads: self._threads.remove(thread)
            self._workers.pop(gen_id, None)
        worker.finished.connect(_cleanup)
        thread.finished.connect(_cleanup); thread.finished.connect(thread.deleteLater)
        thread.start()

    def _on_worker_progress(self, gen_id: int, path_str: str, new_chunk: list, done_cols: int, total_cols: int):
        if gen_id != self._active_gen_id or not self._path or str(self._path) != path_str:
            return
        for pair in new_chunk:
            try: a, b = pair
            except Exception: continue
            self._peaks_loading.append((float(a), float(b)))
        self._total_cols = max(1, int(total_cols))
        self._done_cols = max(0, min(int(done_cols), self._total_cols))
        if self._done_cols > 0:
            pct = int(round(100.0 * self._done_cols / self._total_cols))
            self._msg = f"Analyzing waveform… {min(pct, 99)}%"
        else:
            self._msg = "Analyzing waveform…"
        self._pixmap = None; self.update()

    def _on_worker_finished(self, gen_id: int, path_str: str, peaks: list, duration_ms: int, columns: int, size: int, mtime: int):
        if gen_id != self._active_gen_id or not self._path or str(self._path) != path_str:
            return
        self._peaks = [(float(mn), float(mx)) for mn, mx in peaks]
        self._duration_ms = int(duration_ms)
        self._state = "ready"; self._msg = ""
        cache = load_waveform_cache(self._path.parent)
        cache["files"][self._path.name] = {
            "columns": int(columns),
            "size": int(size),
            "mtime": int(mtime),
            "duration_ms": int(duration_ms),
            "peaks": self._peaks,
        }
        save_waveform_cache(self._path.parent, cache)
        self._pixmap = None; self.update()

    def _on_worker_error(self, gen_id: int, path_str: str, message: str):
        if gen_id != self._active_gen_id or not self._path or str(self._path) != path_str:
            return
        self._peaks = None; self._duration_ms = 0
        self._state = "error"
        self._msg = "No waveform (MP3 needs FFmpeg installed)" if "No MP3 decoder" in message else "Waveform unavailable"
        self._pixmap = None; self.update()

    def resizeEvent(self, event):
        super().resizeEvent(event)
        if self.width() != self._pixmap_w: self._pixmap = None

    def _ensure_pixmap(self):
        if self._pixmap is not None and self._pixmap_w == self.width(): return
        W = max(1, self.width()); H = max(1, self.height())
        pm = QPixmap(W, H); pm.fill(self._bg)
        p = QPainter(pm); p.setRenderHint(QPainter.RenderHint.Antialiasing, False)
        mid = H // 2
        pen_axis = QPen(self._axis); pen_axis.setWidth(1)
        p.setPen(pen_axis); p.drawLine(0, mid, W, mid)

        if self._state == "ready" and self._peaks:
            pen_wave = QPen(self._wave); pen_wave.setWidth(WAVEFORM_STROKE_WIDTH); p.setPen(pen_wave)
            draw_peaks = resample_peaks(self._peaks, W)
            for x, (mn, mx) in enumerate(draw_peaks):
                y1 = int(mid - mn * (H/2-2)); y2 = int(mid - mx * (H/2-2))
                if y1 > y2: y1, y2 = y2, y1
                p.drawLine(x, y1, x, y2)
        elif self._state == "loading":
            if self._peaks_loading:
                pen_wave = QPen(self._wave); pen_wave.setWidth(WAVEFORM_STROKE_WIDTH); p.setPen(pen_wave)
                partial = resample_peaks(self._peaks_loading, min(W, max(1, self._done_cols)))
                draw_peaks = resample_peaks(partial, W)
                for x, (mn, mx) in enumerate(draw_peaks):
                    y1 = int(mid - mn * (H/2-2)); y2 = int(mid - mx * (H/2-2))
                    if y1 > y2: y1, y2 = y2, y1
                    p.drawLine(x, y1, x, y2)
            p.setPen(self._msg_color)
            p.drawText(QRect(0, 0, W, H), Qt.AlignmentFlag.AlignCenter, self._msg or "Analyzing waveform…")
        else:
            p.setPen(self._msg_color)
            p.drawText(QRect(0, 0, W, H), Qt.AlignmentFlag.AlignCenter, self._msg or "No waveform")

        p.end()
        self._pixmap = pm; self._pixmap_w = W

    def paintEvent(self, event):
        self._ensure_pixmap()
        painter = QPainter(self)
        if self._pixmap: painter.drawPixmap(0, 0, self._pixmap)

        # All markers for visible sets
        for sid, info in self._multi.items():
            if not info.get("visible", True): continue
            color: QColor = info.get("color", QColor("#00cc66"))
            pairs = info.get("pairs", [])
            for uid, ms in pairs:
                x = self._ms_to_x(int(ms))
                if x < 0 or x > self.width(): continue
                sel = (self._selected is not None and self._selected == (sid, uid))
                pen = QPen(self._selected_color if sel else color)
                pen.setWidth(MARKER_SELECTED_WIDTH if sel else MARKER_WIDTH)
                painter.setPen(pen); painter.drawLine(x, 0, x, self.height())

        # Clip selection region highlight
        if self._clip_start_ms is not None and self._clip_end_ms is not None:
            start_x = self._ms_to_x(self._clip_start_ms)
            end_x = self._ms_to_x(self._clip_end_ms)
            if start_x < self.width() and end_x > 0:  # Only draw if visible
                # Ensure proper order
                left_x = min(start_x, end_x)
                right_x = max(start_x, end_x)
                # Clamp to widget bounds
                left_x = max(0, left_x)
                right_x = min(self.width(), right_x)
                
                if right_x > left_x:  # Only draw if there's a visible region
                    # Draw semi-transparent highlight
                    highlight_color = QColor("#ffff00")  # Yellow
                    highlight_color.setAlpha(60)  # Semi-transparent
                    painter.fillRect(int(left_x), 0, int(right_x - left_x), self.height(), highlight_color)
                    
                    # Draw border lines for the selection
                    border_pen = QPen(QColor("#ffff00"))
                    border_pen.setWidth(2)
                    painter.setPen(border_pen)
                    painter.drawLine(int(left_x), 0, int(left_x), self.height())
                    painter.drawLine(int(right_x), 0, int(right_x), self.height())
        elif self._clip_start_ms is not None or self._clip_end_ms is not None:
            # Draw single yellow line when only start or end is specified
            border_pen = QPen(QColor("#ffff00"))
            border_pen.setWidth(2)
            painter.setPen(border_pen)
            
            if self._clip_start_ms is not None:
                start_x = self._ms_to_x(self._clip_start_ms)
                if 0 <= start_x <= self.width():  # Only draw if visible
                    painter.drawLine(int(start_x), 0, int(start_x), self.height())
            
            if self._clip_end_ms is not None:
                end_x = self._ms_to_x(self._clip_end_ms)
                if 0 <= end_x <= self.width():  # Only draw if visible
                    painter.drawLine(int(end_x), 0, int(end_x), self.height())

        # Playhead
        dur = self._effective_duration()
        if self._player and dur > 0:
            pos = self._player.position()
            x = int((pos / dur) * max(1, self.width()))
            pen = QPen(self._selected_color.darker(135)); pen.setWidth(PLAYHEAD_WIDTH)
            painter.setPen(pen); painter.drawLine(x, 0, x, self.height())

        painter.end()

    def _nearest_marker(self, x: int) -> Optional[Tuple[str,int,int]]:
        best = None; bestd = 10**9
        for sid, info in self._multi.items():
            if not info.get("visible", True): continue
            for uid, ms in info.get("pairs", []):
                mx = self._ms_to_x(int(ms))
                d = abs(x - mx)
                if d <= self._drag_tolerance_px and d < bestd:
                    bestd = d; best = (sid, int(uid), int(ms))
        return best

    def mouseMoveEvent(self, event):
        x = int(event.position().x())
        if self._dragging_marker and self._selected is not None:
            sid, uid = self._selected
            new_ms = self._x_to_ms(x)
            info = self._multi.get(sid)
            if info:
                pairs = info.get("pairs", [])
                for i, (u, _ms) in enumerate(pairs):
                    if int(u) == int(uid):
                        pairs[i] = (u, int(new_ms)); break
            self.markerMoved.emit(sid, uid, int(new_ms))
            self.update(); event.accept(); return
        hit = self._nearest_marker(x)
        if hit is None:
            self._hover = None
            self.setCursor(QCursor(Qt.CursorShape.ArrowCursor))
        else:
            sid, uid, _ = hit
            self._hover = (sid, uid)
            self.setCursor(QCursor(Qt.CursorShape.SizeHorCursor if self._selected == (sid, uid) else Qt.CursorShape.PointingHandCursor))
        event.accept()

    def mousePressEvent(self, event):
        if event.button() == Qt.MouseButton.LeftButton:
            # Set focus to this widget so it can receive keyboard events
            self.setFocus()
            x = int(event.position().x())
            hit = self._nearest_marker(x)
            if hit is not None:
                sid, uid, _ = hit
                self._selected = (sid, uid)
                self.annotationClicked.emit(sid, uid)
                self._dragging_marker = True
                event.accept(); return
            ms = self._x_to_ms(x)
            self.seekRequested.emit(ms)
            if self._player: self._player.setPosition(ms)
            self.update(); event.accept(); return
        super().mousePressEvent(event)

    def mouseReleaseEvent(self, event):
        if self._dragging_marker and self._selected is not None:
            sid, uid = self._selected
            info = self._multi.get(sid); ms = 0
            if info:
                for u, m in info.get("pairs", []):
                    if int(u) == int(uid): ms = int(m); break
            self._dragging_marker = False
            self.markerReleased.emit(sid, uid, int(ms))
            event.accept(); return
        super().mouseReleaseEvent(event)

    def keyPressEvent(self, event):
        """Handle key press events for the waveform widget."""
        if event.key() == Qt.Key.Key_Space:
            # Find the parent AudioBrowser window and call its toggle play/pause method
            parent_widget = self.parent()
            while parent_widget:
                if hasattr(parent_widget, '_toggle_play_pause'):
                    parent_widget._toggle_play_pause()
                    event.accept()
                    return
                parent_widget = parent_widget.parent()
            event.ignore()
            return
        
        # Call parent implementation for other keys
        super().keyPressEvent(event)

# ========== FileInfo proxy to show Size/Time ==========
class FileInfoProxyModel(QIdentityProxyModel):
    def __init__(self, parent_model: QFileSystemModel, duration_cache: Dict[str, int], parent=None):
        super().__init__(parent)
        self.setSourceModel(parent_model)
        self.duration_cache = duration_cache

    def headerData(self, section, orientation, role=Qt.ItemDataRole.DisplayRole):
        if role == Qt.ItemDataRole.DisplayRole and orientation == Qt.Orientation.Horizontal:
            if section == 1: return "Size / Time"
            if section == 3: return "Date / Time Modified"
        return super().headerData(section, orientation, role)

    def data(self, index, role=Qt.ItemDataRole.DisplayRole):
        if not index.isValid():
            return super().data(index, role)
        if role == Qt.ItemDataRole.DisplayRole and index.column() == 1:
            src = self.mapToSource(index)
            fi = self.sourceModel().fileInfo(src)  # type: ignore
            if fi.isDir(): return ""
            fname = fi.fileName()
            if fname in self.duration_cache and int(self.duration_cache.get(fname, 0)) > 0:
                return human_time_ms(int(self.duration_cache[fname]))
            size = int(fi.size())
            return bytes_to_human(size)
        return super().data(index, role)

# ========== Main window ==========
class AudioBrowser(QMainWindow):

    # ---- Issue #2 helpers: release media lock for file renames ----
    def _current_media_local_path(self):
        try:
            url = self.player.source()
            if hasattr(url, "isValid") and url.isValid():
                lf = url.toLocalFile()
                if lf:
                    from pathlib import Path as _P
                    return _P(lf)
        except Exception:
            pass
        return None

    def _release_media_for_path(self, path: Path) -> None:
        # If the player is using 'path', stop and clear the source, then wait briefly
        # for the OS to release the handle (Windows).
        try:
            cur = self._current_media_local_path()
            same = False
            try:
                if cur and os.path.exists(cur) and os.path.exists(path):
                    # os.path.samefile may raise on Windows if either path doesn't exist
                    same = os.path.samefile(str(cur), str(path))
                elif cur and str(cur) == str(path):
                    same = True
            except Exception:
                same = (str(cur) == str(path))

            if same:
                try:
                    # Stop and clear the source so Windows releases the handle
                    self.player.stop()
                    from PyQt6.QtCore import QUrl
                    self.player.setSource(QUrl())  # clear media source
                except Exception:
                    pass

                # Give the OS a moment to release locks
                for _ in range(20):  # up to ~1s
                    try:
                        # Try opening for append (write) as a probe
                        with open(path, "ab"):
                            pass
                        break
                    except Exception:
                        time.sleep(0.05)
        except Exception as _e:
            print("Issue#2: release-media error:", _e)
    
    # ---- Issue #3: default annotation-set name from current user ----
    def _resolve_user_display_name(self) -> str:
        try:
            # local imports to avoid new global includes
            import subprocess, os, getpass
            # Prefer Git global user.name
            try:
                name = subprocess.check_output(
                    ["git", "config", "--global", "user.name"],
                    stderr=subprocess.DEVNULL, text=True
                ).strip()
                if name:
                    return name
            except Exception:
                pass
            # Common environment fallbacks
            for k in ("FULLNAME", "GIT_AUTHOR_NAME", "GIT_COMMITTER_NAME"):
                v = os.environ.get(k)
                if v:
                    return v
            # OS username as a last resort
            try:
                u = getpass.getuser()
                if u:
                    return u
            except Exception:
                pass
            return os.environ.get("USERNAME") or os.environ.get("USER") or "User"
        except Exception:
            return "User"

    def _default_annotation_set_name(self) -> str:
        return self._resolve_user_display_name()
    
    def _user_notes_filename(self) -> str:
        """Return user-specific notes filename based on current user."""
        user_name = self._resolve_user_display_name()
        # Clean username for filename (remove problematic characters)
        clean_user = re.sub(r'[<>:"/\\|?*]', '_', user_name)
        return f".audio_notes_{clean_user}.json"

    def _convert_default_to_user_set(self, annotation_sets: List[dict]) -> List[dict]:
        """Convert 'Default' annotation set to user-based name if no user set exists."""
        if not annotation_sets:
            return annotation_sets
        
        user_name = self._default_annotation_set_name()
        
        # Check if there's already a set with the user's name
        has_user_set = any(s.get("name") == user_name for s in annotation_sets)
        if has_user_set:
            return annotation_sets
        
        # Look for a set named "Default" (case-insensitive) to convert
        for annotation_set in annotation_sets:
            set_name = annotation_set.get("name", "")
            # Handle None or non-string names safely
            if isinstance(set_name, str) and set_name.lower() == "default":
                annotation_set["name"] = user_name
                break
        
        return annotation_sets

    # ---- External single-set auto-detect ----
    def _is_user_annotation_file(self, filepath: Path) -> bool:
        """Check if a file is a user-specific annotation file (including legacy)."""
        filename = filepath.name
        # Check for legacy .audio_notes.json
        if filename == NOTES_JSON:
            return True
        # Check for user-specific pattern: .audio_notes_<username>.json
        if filename.startswith(".audio_notes_") and filename.endswith(".json"):
            return True
        return False

    def _extract_user_from_filename(self, filepath: Path) -> str:
        """Extract username from annotation filename, or return 'Legacy' for old format."""
        filename = filepath.name
        if filename == NOTES_JSON:
            return "Legacy"
        if filename.startswith(".audio_notes_") and filename.endswith(".json"):
            # Extract username between .audio_notes_ and .json
            user_part = filename[13:-5]  # Remove ".audio_notes_" and ".json"
            return user_part or "Unknown"
        return "Unknown"

    def _scan_external_annotation_sets(self) -> List[dict]:
        ext_sets = []
        try:
            for jp in sorted(self.root_path.glob("*.json")):
                # Skip non-annotation reserved files (but allow user annotation files)
                if jp.name in RESERVED_JSON and not self._is_user_annotation_file(jp):
                    continue
                
                # Check for user-specific annotation files
                is_user_annotation = self._is_user_annotation_file(jp)
                current_user_file = jp.name == self._user_notes_filename()
                
                data = load_json(jp, None)
                if not isinstance(data, dict): continue
                
                # Handle both single-set files and multi-set user annotation files
                if "files" in data and "sets" not in data and isinstance(data["files"], dict):
                    # Single-set external file
                    name = str(data.get("name") or jp.stem)
                    color = str(data.get("color", "#00cc66") or "#00cc66")
                    visible = bool(data.get("visible", True))
                    files = {}
                    for fname, meta in (data.get("files") or {}).items():
                        if not isinstance(meta, dict): continue
                        files[str(fname)] = {
                            "general": str(meta.get("general", "") or ""),
                            "best_take": bool(meta.get("best_take", False)),
                            "notes": [{
                                "uid": int(n.get("uid", 0) or 0),
                                "ms": int(n.get("ms", 0)),
                                "text": str(n.get("text", "")),
                                "important": bool(n.get("important", False)),
                            } for n in (meta.get("notes", []) or []) if isinstance(n, dict)]
                        }
                    sid = str(data.get("id") or ("ext_" + hashlib.md5(str(jp).encode()).hexdigest()[:8]))
                    ext_sets.append({"id": sid, "name": name, "color": color, "visible": visible, "files": files, "source_path": str(jp)})
                elif is_user_annotation and not current_user_file and "sets" in data:
                    # Multi-set user annotation file from another user
                    user_name = self._extract_user_from_filename(jp)
                    sets = data.get("sets") or []
                    for s in sets:
                        if not isinstance(s, dict): continue
                        sid = str(s.get("id") or uuid.uuid4().hex[:8])
                        # Prefix the name with the user to distinguish
                        name = f"[{user_name}] {str(s.get('name', '') or 'Set')}"
                        color = str(s.get("color", "#00cc66") or "#00cc66")
                        visible = bool(s.get("visible", True))
                        files = {}
                        for fname, meta in (s.get("files", {}) or {}).items():
                            if not isinstance(meta, dict): continue
                            files[str(fname)] = {
                                "general": str(meta.get("general", "") or ""),
                                "best_take": bool(meta.get("best_take", False)),
                                "notes": [{
                                    "uid": int(n.get("uid", 0) or 0),
                                    "ms": int(n.get("ms", 0)),
                                    "text": str(n.get("text", "")),
                                    "important": bool(n.get("important", False)),
                                } for n in (meta.get("notes", []) or []) if isinstance(n, dict)]
                            }
                        # Make ID unique by prefixing with file hash to avoid conflicts
                        unique_sid = f"user_{hashlib.md5(str(jp).encode()).hexdigest()[:8]}_{sid}"
                        ext_sets.append({"id": unique_sid, "name": name, "color": color, "visible": visible, "files": files, "source_path": str(jp)})
        except Exception:
            pass
        return ext_sets

    def _append_external_sets(self):
        externals = self._scan_external_annotation_sets()
        if not externals: return
        existing_sources = {s.get("source_path") for s in self.annotation_sets if s.get("source_path")}
        existing_ids = {s.get("id") for s in self.annotation_sets}
        for s in externals:
            if s.get("source_path") in existing_sources: continue
            sid = s.get("id")
            if sid in existing_ids:
                s["id"] = s["id"] + "_" + uuid.uuid4().hex[:4]
            self.annotation_sets.append(s)

    def _strip_set_for_payload(self, s: dict) -> dict:
        return {
            "id": s.get("id"),
            "name": s.get("name", "Set"),
            "color": s.get("color", "#00cc66"),
            "visible": bool(s.get("visible", True)),
            "folder_notes": s.get("folder_notes", ""),
            "files": s.get("files", {}),
        }

    def __init__(self):
        super().__init__()
        self.setWindowTitle(APP_NAME); self._apply_app_icon()

        self.settings = QSettings(APP_ORG, APP_NAME)
        self.root_path: Path = self._load_or_ask_root()
        self.current_audio_file: Optional[Path] = None
        self.pending_note_start_ms: Optional[int] = None
        self.clip_sel_start_ms: Optional[int] = None
        self.clip_sel_end_ms: Optional[int] = None
        self._clip_play_end_ms: Optional[int] = None
        self._clip_playing: bool = False
        self.annotation_filter: str = 'all'
        self._programmatic_selection = False
        self._uid_counter: int = 1
        self._suspend_ann_change = False

        # Undo/Redo
        self._undo_stack: List[dict] = []
        self._undo_index: int = 0
        self._undo_capacity: int = int(self.settings.value(SETTINGS_KEY_UNDO_CAP, 100))

        # Media
        self.audio_output = QAudioOutput()
        self.player = QMediaPlayer()
        self.player.setAudioOutput(self.audio_output)
        self.player.errorOccurred.connect(self._on_media_error)
        self.player.mediaStatusChanged.connect(self._on_media_status)
        self.player.durationChanged.connect(self._on_duration_changed)

        vol_raw = self.settings.value(SETTINGS_KEY_VOLUME, 90)
        vol = int(vol_raw) if isinstance(vol_raw, (int, str)) else 90
        self.audio_output.setVolume(max(0.0, min(1.0, vol / 100.0)))

        # Provided names & duration cache
        self.provided_names: Dict[str, str] = {}
        self.played_durations: Dict[str, int] = self._load_duration_cache()

        # Annotation sets
        self.annotation_sets: List[Dict[str, Any]] = []
        self.current_set_id: Optional[str] = None

        # For current set fields
        self.notes_by_file: Dict[str, List[Dict]] = {}
        self.file_general: Dict[str, str] = {}
        self.file_best_takes: Dict[str, bool] = {}  # Track best takes per file in current set
        self.folder_notes: str = ""

        # Show-all toggle
        show_all_raw = self.settings.value(SETTINGS_KEY_SHOW_ALL, 0)
        self.show_all_sets: bool = bool(int(show_all_raw)) if isinstance(show_all_raw, (int, str)) else False
        
        # Show-all folder notes toggle
        show_all_folder_notes_raw = self.settings.value(SETTINGS_KEY_SHOW_ALL_FOLDER_NOTES, 0)
        self.show_all_folder_notes: bool = bool(int(show_all_folder_notes_raw)) if isinstance(show_all_folder_notes_raw, (int, str)) else False

        # Fingerprinting
        self.fingerprint_reference_dir: Optional[Path] = None
        ref_dir_str = self.settings.value(SETTINGS_KEY_FINGERPRINT_DIR, "")
        if ref_dir_str and Path(ref_dir_str).exists():
            self.fingerprint_reference_dir = Path(ref_dir_str)
        
        self.fingerprint_threshold: float = float(self.settings.value(SETTINGS_KEY_FINGERPRINT_THRESHOLD, 0.7))
        self.fingerprint_cache: Dict[str, Dict] = {}  # loaded per directory
        
        # Auto-labeling state management
        self.auto_label_in_progress: bool = False
        self.auto_label_backup_names: Dict[str, str] = {}

        # UI
        self._init_ui()

        # Load metadata
        self._load_names()
        self._load_notes()
        self._ensure_uids()

        # Populate UI
        self._refresh_set_combo()
        self._refresh_right_table()
        self._load_annotations_for_current()
        self._update_folder_notes_ui()
        self._refresh_important_table()
        self._update_fingerprint_ui()

        # Tree selection & timers
        self.tree.selectionModel().selectionChanged.connect(self._on_tree_selection_changed)
        self.slider_sync = QTimer(self); self.slider_sync.setInterval(200)
        self.slider_sync.timeout.connect(self._sync_slider)
        self.player.positionChanged.connect(lambda _: self._sync_slider())

        # Waveform hooks
        self.waveform.markerMoved.connect(self._on_marker_moved_multi)
        self.waveform.markerReleased.connect(self._on_marker_released_multi)
        self.waveform.seekRequested.connect(self._on_waveform_seek_requested)
        self.waveform.annotationClicked.connect(self._on_waveform_annotation_clicked_multi)

        # Toggles
        self._restore_toggles()
        self._update_undo_actions_enabled()

    # ----- Icon -----
    def _apply_app_icon(self):
        icon_png = resource_path(APP_ICON_NAME)
        if icon_png.exists():
            self.setWindowIcon(QIcon(str(icon_png))); return
        pm = QPixmap(256, 256); pm.fill(Qt.GlobalColor.transparent)
        p = QPainter(pm); p.setRenderHint(QPainter.RenderHint.Antialiasing, True)
        p.setPen(Qt.PenStyle.NoPen); p.setBrush(QColor("#FFCB2B"))
        p.drawRoundedRect(28, 84, 200, 128, 20, 20)
        p.drawRoundedRect(56, 64, 90, 36, 10, 10)
        p.setBrush(QColor("#222")); p.setPen(QColor("#222"))
        p.drawRect(150, 80, 12, 90); p.drawEllipse(118, 150, 38, 28)
        p.setBrush(QColor("#2E7D32")); p.setPen(Qt.PenStyle.NoPen)
        pts = [ (70,120), (70,180), (120,150) ]
        p.drawPolygon(*[QPoint(x,y) for x,y in pts]); p.end()
        self.setWindowIcon(QIcon(pm))

    # ----- Settings & metadata -----
    def _load_or_ask_root(self) -> Path:
        stored = self.settings.value(SETTINGS_KEY_ROOT, "", type=str)
        if stored and Path(stored).exists(): return Path(stored)
        dlg = QFileDialog(self, "Select your audio folder")
        dlg.setFileMode(QFileDialog.FileMode.Directory)
        dlg.setOption(QFileDialog.Option.ShowDirsOnly, True)
        if dlg.exec():
            p = Path(dlg.selectedFiles()[0]); self.settings.setValue(SETTINGS_KEY_ROOT, str(p)); return p
        home = Path.home(); self.settings.setValue(SETTINGS_KEY_ROOT, str(home)); return home

    def _save_root(self, p: Path):
        self.root_path = p; self.settings.setValue(SETTINGS_KEY_ROOT, str(p))
        self.path_label.setText(f"Current Directory: {self.root_path}")
        self.fs_model.setRootPath(str(self.root_path))
        self._programmatic_selection = True
        try:
            src = self.fs_model.index(str(self.root_path))
            self.tree.setRootIndex(self.file_proxy.mapFromSource(src))
        finally:
            QTimer.singleShot(0, lambda: setattr(self, "_programmatic_selection", False))
        # Reload per-folder state
        self.current_audio_file = None  # Clear current audio file before loading metadata
        self.played_durations = self._load_duration_cache()
        self.file_proxy.duration_cache = self.played_durations
        self._load_names(); self._load_notes(); self._ensure_uids()
        self._refresh_set_combo()
        self._refresh_right_table()
        self._load_annotations_for_current()
        self._update_folder_notes_ui()
        self._refresh_important_table()
        self._update_fingerprint_ui()
        self.waveform.clear()

    def _names_json_path(self) -> Path: 
        # When an audio file is selected, use its directory for provided names
        if self.current_audio_file:
            return self.current_audio_file.parent / NAMES_JSON
        return self.root_path / NAMES_JSON
    def _notes_json_path(self) -> Path: 
        # When an audio file is selected, use its directory for annotations
        user_notes_filename = self._user_notes_filename()
        if self.current_audio_file:
            return self.current_audio_file.parent / user_notes_filename
        return self.root_path / user_notes_filename
    def _dur_json_path(self) -> Path: 
        # When an audio file is selected, use its directory for duration cache
        if self.current_audio_file:
            return self.current_audio_file.parent / DURATIONS_JSON
        return self.root_path / DURATIONS_JSON
    
    def _get_audio_file_dir(self) -> Path:
        """Return the directory containing the current audio file, or root_path if no file selected."""
        if self.current_audio_file:
            return self.current_audio_file.parent
        return self.root_path
    
    def _get_notes_json_path_for_audio_file(self) -> Path:
        """Return the notes JSON path for the current audio file's directory."""
        return self._get_audio_file_dir() / NOTES_JSON

    def _load_names(self):
        self.provided_names = load_json(self._names_json_path(), {}) or {}

    def _save_names(self):
        save_json(self._names_json_path(), self.provided_names)

    # ----- Annotation sets load/save -----
    def _create_default_set(self, carry_notes: Optional[Dict[str, List[Dict]]] = None, carry_general: Optional[Dict[str, str]] = None, carry_folder_notes: str = ""):
        sid = uuid.uuid4().hex[:8]
        aset = {"id": sid, "name": self._default_annotation_set_name(), "color": "#00cc66", "visible": True, "folder_notes": carry_folder_notes, "files": {}}
        if carry_notes or carry_general:
            all_files = set((carry_notes or {}).keys()) | set((carry_general or {}).keys())
            for fname in all_files:
                aset["files"][fname] = {
                    "general": (carry_general or {}).get(fname, ""),
                    "notes": list((carry_notes or {}).get(fname, []))
                }
        self.annotation_sets = [aset]; self.current_set_id = sid
        self.settings.setValue(SETTINGS_KEY_CUR_SET, sid)
        self._load_current_set_into_fields()

    def _load_notes(self):
        self.annotation_sets = []
        self.notes_by_file = {}; self.file_general = {}; self.file_best_takes = {}; self.folder_notes = ""

        
        # Check for migration from legacy file
        user_notes_path = self._notes_json_path()
        legacy_notes_path = (self.current_audio_file.parent if self.current_audio_file else self.root_path) / NOTES_JSON
        
        # If user-specific file doesn't exist but legacy file does, migrate it
        if not user_notes_path.exists() and legacy_notes_path.exists():
            try:
                legacy_data = load_json(legacy_notes_path, {})
                if legacy_data:  # Only migrate if there's actual data
                    save_json(user_notes_path, legacy_data)
                    print(f"Migrated annotations from {legacy_notes_path.name} to {user_notes_path.name}")
            except Exception as e:
                print(f"Warning: Could not migrate legacy annotations: {e}")
        
        data = load_json(user_notes_path, {})
        try:
            if isinstance(data, dict) and "sets" in data:
                # Handle migration from global folder_notes to per-set folder_notes
                global_folder_notes = str(data.get("folder_notes", "") or "")
                sets = data.get("sets") or []
                cleaned = []
                for s in sets:
                    if not isinstance(s, dict): continue
                    sid = str(s.get("id") or uuid.uuid4().hex[:8])
                    name = str(s.get("name", "") or "Set")
                    color = str(s.get("color", "#00cc66") or "#00cc66")
                    visible = bool(s.get("visible", True))
                    # Handle per-set folder notes, migrating from global if needed
                    folder_notes = str(s.get("folder_notes", "") or "")
                    if not folder_notes and global_folder_notes:
                        folder_notes = global_folder_notes  # Migrate global notes to each set
                    files = {}
                    for fname, meta in (s.get("files", {}) or {}).items():
                        if not isinstance(meta, dict): continue
                        files[str(fname)] = {
                            "general": str(meta.get("general", "") or ""),
                            "best_take": bool(meta.get("best_take", False)),
                            "notes": [{
                                "uid": int(n.get("uid", 0) or 0),
                                "ms": int(n.get("ms", 0)),
                                "text": str(n.get("text", "")),
                                "important": bool(n.get("important", False)),
                                **({"end_ms": int(n["end_ms"])} if n.get("end_ms") is not None else {})
                            } for n in (meta.get("notes", []) or []) if isinstance(n, dict)]
                        }
                    cleaned.append({"id": sid, "name": name, "color": color, "visible": visible, "folder_notes": folder_notes, "files": files})
                if not cleaned:
                    self._create_default_set()
                else:
                    # Convert "Default" set to user-based name if needed
                    cleaned = self._convert_default_to_user_set(cleaned)
                    self.annotation_sets = cleaned
                    cur = self.settings.value(SETTINGS_KEY_CUR_SET, "", type=str) or ""
                    if not any(s["id"] == cur for s in self.annotation_sets): cur = self.annotation_sets[0]["id"]
                    self.current_set_id = cur
                    self._load_current_set_into_fields()
            else:
                # Legacy single-set file
                legacy_folder_notes = str(data.get("folder_notes", "") or "")
                fgen, fnote = {}, {}
                if isinstance(data, dict) and "files" in data:
                    for fname, meta in (data.get("files", {}) or {}).items():
                        if not isinstance(meta, dict): continue
                        fgen[str(fname)] = str(meta.get("general", "") or "")
                        clean = []
                        for n in (meta.get("notes", []) or []):
                            if not isinstance(n, dict): continue
                            clean.append({
                                "uid": int(n.get("uid", 0) or 0),
                                "ms": int(n.get("ms", 0)),
                                "text": str(n.get("text", "")),
                                "important": bool(n.get("important", False))
                            })
                        fnote[str(fname)] = clean
                self._create_default_set(carry_notes=fnote, carry_general=fgen, carry_folder_notes=legacy_folder_notes)
        except Exception:
            self._create_default_set()

        # Discover external single-set annotation files in this folder
        self._append_external_sets()

    def _save_notes(self):
        self._sync_fields_into_current_set()
        try:
            internal_sets = [self._strip_set_for_payload(s) for s in self.annotation_sets if not s.get("source_path")]
            payload = {
                "version": 3,
                "updated": datetime.now().isoformat(timespec="seconds"),
                "sets": internal_sets,
            }
            save_json(self._notes_json_path(), payload)
            # Save external sets to their own files
            for s in self.annotation_sets:
                sp = s.get("source_path")
                if not sp: continue
                try:
                    save_json(Path(sp), self._strip_set_for_payload(s))
                except Exception:
                    pass
        except Exception as e:
            QMessageBox.warning(self, "Save Notes Failed", f"Couldn't save annotation notes:\n{e}")

    def _load_current_set_into_fields(self):
        aset = self._get_current_set()
        self.notes_by_file = {}; self.file_general = {}; self.file_best_takes = {}
        if aset:
            for fname, meta in aset.get("files", {}).items():
                self.file_general[fname] = str(meta.get("general", "") or "")
                self.file_best_takes[fname] = bool(meta.get("best_take", False))
                self.notes_by_file[fname] = [dict(n) for n in (meta.get("notes", []) or [])]
        else:
            self.notes_by_file = {}; self.file_general = {}; self.file_best_takes = {}
        self._update_general_label()

    def _sync_fields_into_current_set(self):
        aset = self._get_current_set()
        if not aset: return
        files = {}
        all_files = set(self.notes_by_file.keys()) | set(self.file_general.keys()) | set(self.file_best_takes.keys())
        for fname in all_files:
            files[fname] = {
                "general": self.file_general.get(fname, ""),
                "best_take": self.file_best_takes.get(fname, False),
                "notes": self.notes_by_file.get(fname, []),
            }
        aset["files"] = files

    def _get_current_set(self) -> Optional[Dict[str, Any]]:
        for s in self.annotation_sets:
            if s.get("id") == self.current_set_id: return s
        return self.annotation_sets[0] if self.annotation_sets else None

    def _update_general_label(self):
        """Update the general_label to show the current annotation set name."""
        aset = self._get_current_set()
        if aset:
            set_name = aset.get("name", "Set")
            self.general_label.setText(f"Song overview ({set_name}):")
        else:
            self.general_label.setText("Song overview (no set):")

    def _ensure_uids(self):
        mx = self._uid_counter
        for aset in self.annotation_sets:
            for lst in (f.get("notes", []) for f in aset.get("files", {}).values()):
                for n in lst:
                    if int(n.get("uid", 0)) <= 0:
                        n["uid"] = mx; mx += 1
                    else:
                        if n["uid"] >= mx: mx = n["uid"] + 1
        self._uid_counter = mx

    def _load_duration_cache(self) -> Dict[str,int]:
        d = load_json(self._dur_json_path(), {}) or {}
        out = {}
        for k,v in d.items():
            try: out[str(k)] = int(v)
            except Exception: pass
        return out

    def _save_duration_cache(self):
        save_json(self._dur_json_path(), self.played_durations)

    # ----- UI -----
    def _init_ui(self):
        self.resize(1360, 900); self.setStatusBar(QStatusBar(self))
        tb = QToolBar("Main"); self.addToolBar(tb)

        # Undo/Redo
        self.act_undo = QAction("Undo", self); self.act_undo.setShortcut(QKeySequence.StandardKey.Undo)
        self.act_redo = QAction("Redo", self); self.act_redo.setShortcut(QKeySequence.StandardKey.Redo)
        self.act_undo.triggered.connect(self._undo); self.act_redo.triggered.connect(self._redo)
        tb.addAction(self.act_undo); tb.addAction(self.act_redo)

        tb.addSeparator()
        tb.addWidget(QLabel("Undo limit:"))
        self.undo_spin = QSpinBox(); self.undo_spin.setRange(10, 1000); self.undo_spin.setValue(int(self.settings.value(SETTINGS_KEY_UNDO_CAP, 100)))
        self.undo_spin.valueChanged.connect(self._on_undo_capacity_changed)
        tb.addWidget(self.undo_spin)
        tb.addSeparator()

        act_change_root = QAction("Change Folder…", self); act_change_root.triggered.connect(self._change_root_clicked); tb.addAction(act_change_root)
        act_up = QAction("Up", self); act_up.setShortcut(QKeySequence("Alt+Up")); act_up.triggered.connect(self._go_up); tb.addAction(act_up)
        tb.addSeparator()
        self.rename_action = QAction("Batch Rename (##_ProvidedName)", self); self.rename_action.triggered.connect(self._batch_rename); tb.addAction(self.rename_action)
        self.export_action = QAction("Export Annotations…", self); self.export_action.triggered.connect(self._export_annotations); tb.addAction(self.export_action)
        self.convert_action = QAction("Convert WAV→MP3 (delete WAVs)", self); self.convert_action.triggered.connect(self._convert_wav_to_mp3_threaded); tb.addAction(self.convert_action)
        tb.addSeparator()

        self.auto_switch_cb = QCheckBox("Auto-switch to Annotations")
        wa = QWidgetAction(self); wa.setDefaultWidget(self.auto_switch_cb); tb.addAction(wa)

        # Create main widget to hold path label and splitter
        main_widget = QWidget()
        self.setCentralWidget(main_widget)
        main_layout = QVBoxLayout(main_widget)
        main_layout.setContentsMargins(0, 0, 0, 0)  # Remove margins for cleaner look
        
        # Add path label at the top
        self.path_label = QLabel()
        self.path_label.setStyleSheet("QLabel { background-color: #f0f0f0; padding: 8px; border-bottom: 1px solid #ccc; font-weight: bold; }")
        self.path_label.setText(f"Current Directory: {self.root_path}")
        main_layout.addWidget(self.path_label)

        splitter = QSplitter(self); main_layout.addWidget(splitter)

        # Tree model
        self.fs_model = QFileSystemModel(self)
        self.fs_model.setResolveSymlinks(True); self.fs_model.setReadOnly(True)
        self.fs_model.setFilter(QDir.Filter.AllDirs | QDir.Filter.NoDotAndDotDot | QDir.Filter.Drives | QDir.Filter.Files)
        self.fs_model.setNameFilters(["*.wav", "*.wave", "*.mp3"])
        self.fs_model.setNameFilterDisables(False)
        self.fs_model.setRootPath(str(self.root_path))

        self.file_proxy = FileInfoProxyModel(self.fs_model, self.played_durations, self)

        self.tree = QTreeView()
        self.tree.setModel(self.file_proxy)
        self.tree.setRootIndex(self.file_proxy.mapFromSource(self.fs_model.index(str(self.root_path))))
        self.tree.setColumnHidden(1, True)  # hide Size/Time column
        self.tree.setColumnHidden(2, True)  # hide Type column  
        self.tree.setColumnHidden(3, True)  # hide Date Modified column
        self.tree.setColumnWidth(0, 360)
        self.tree.setAlternatingRowColors(True)
        # Enhanced selection styling for better visibility
        self.tree.setStyleSheet("""
            QTreeView::item:selected {
                background-color: #1e3a8a;
                color: white;
            }
            QTreeView::item:selected:active {
                background-color: #1d4ed8;
                color: white;
            }
            QTreeView::item:selected:!active {
                background-color: #2563eb;
                color: white;
            }
        """)
        self.tree.setSortingEnabled(True); self.tree.sortByColumn(0, Qt.SortOrder.AscendingOrder)
        self.tree.setEditTriggers(QAbstractItemView.EditTrigger.NoEditTriggers)
        self.tree.doubleClicked.connect(self._on_tree_double_clicked)
        self.tree.activated.connect(self._on_tree_activated)
        splitter.addWidget(self.tree)

        # Right panel
        right = QWidget(); splitter.addWidget(right)
        splitter.setStretchFactor(0, 2); splitter.setStretchFactor(1, 3)
        right_layout = QVBoxLayout(right)

        # Player bar
        player_bar = QHBoxLayout()
        self.play_pause_btn = QPushButton(self.style().standardIcon(QStyle.StandardPixmap.SP_MediaPlay), ""); self.play_pause_btn.setEnabled(False)
        self.play_pause_btn.clicked.connect(self._toggle_play_pause); player_bar.addWidget(self.play_pause_btn)

        self.position_slider = SeekSlider(Qt.Orientation.Horizontal)
        self.position_slider.setEnabled(False)
        self.position_slider.sliderPressed.connect(lambda: self._user_scrubbing(True))
        self.position_slider.sliderReleased.connect(lambda: self._user_scrubbing(False))
        self.position_slider.sliderMoved.connect(self._on_slider_moved)
        self.position_slider.clickedValue.connect(self._on_slider_clicked_value)
        player_bar.addWidget(self.position_slider, 1)

        self.time_label = QLabel("0:00 / 0:00"); player_bar.addWidget(self.time_label)

        player_bar.addWidget(QLabel("Vol"))
        self.volume_slider = QSlider(Qt.Orientation.Horizontal); self.volume_slider.setFixedWidth(140)
        self.volume_slider.setRange(0, 100); self.volume_slider.setValue(int(self.audio_output.volume() * 100))
        self.volume_slider.valueChanged.connect(self._on_volume_changed)
        player_bar.addWidget(self.volume_slider)

        player_bar.addWidget(QLabel("Output"))
        self.output_device_combo = QComboBox(); self.output_device_combo.setFixedWidth(200)
        self.output_device_combo.currentIndexChanged.connect(self._on_output_device_changed)
        player_bar.addWidget(self.output_device_combo)

        self.auto_progress_cb = QCheckBox("Auto-progress"); player_bar.addWidget(self.auto_progress_cb)

        right_layout.addLayout(player_bar)

        # Initialize output devices
        self._refresh_output_devices()

        self.now_playing = QLabel("No selection"); self.now_playing.setStyleSheet("color: #666;")
        right_layout.addWidget(self.now_playing)

        # Tabs
        self.tabs = QTabWidget(); right_layout.addWidget(self.tabs, 1)
        self.tabs.setDocumentMode(True); self.tabs.setTabPosition(QTabWidget.TabPosition.North)
        self.tabs.setMovable(True)
        self.tabs.tabBar().tabMoved.connect(self._on_tab_moved)

        # Folder Notes tab
        self.folder_tab = QWidget(); folder_layout = QVBoxLayout(self.folder_tab)
        self.folder_label = QLabel("Notes for current folder:")
        
        # Show all folder notes checkbox
        self.show_all_folder_notes_cb = QCheckBox("Show all folder notes from visible sets")
        self.show_all_folder_notes_cb.setChecked(self.show_all_folder_notes)
        self.show_all_folder_notes_cb.stateChanged.connect(self._on_show_all_folder_notes_toggled)
        
        self.folder_notes_edit = QPlainTextEdit(); self.folder_notes_edit.setPlaceholderText("Write notes about this folder/collection.")
        self.folder_notes_edit.textChanged.connect(self._on_folder_notes_changed)
        folder_layout.addWidget(self.folder_label)
        folder_layout.addWidget(self.show_all_folder_notes_cb)
        folder_layout.addWidget(self.folder_notes_edit, 1)

        self.imp_label = QLabel("Important annotations in this folder:")
        folder_layout.addWidget(self.imp_label)
        self.imp_table = QTableWidget(0, 4)
        self.imp_table.setHorizontalHeaderLabels(["Set", "File", "Time", "Note"])
        ih = self.imp_table.horizontalHeader()
        ih.setSectionResizeMode(0, QHeaderView.ResizeMode.ResizeToContents)
        ih.setSectionResizeMode(1, QHeaderView.ResizeMode.ResizeToContents)
        ih.setSectionResizeMode(2, QHeaderView.ResizeMode.ResizeToContents)
        ih.setSectionResizeMode(3, QHeaderView.ResizeMode.Stretch)
        self.imp_table.setSelectionBehavior(QAbstractItemView.SelectionBehavior.SelectRows)
        self.imp_table.setEditTriggers(QAbstractItemView.EditTrigger.NoEditTriggers)
        self.imp_table.itemDoubleClicked.connect(self._on_important_double_clicked)
        folder_layout.addWidget(self.imp_table, 1)

        # Library tab
        self.lib_tab = QWidget(); lib_layout = QVBoxLayout(self.lib_tab)
        
        # Fingerprinting section
        fp_group = QWidget()
        fp_layout = QVBoxLayout(fp_group)
        fp_layout.setContentsMargins(10, 10, 10, 10)
        fp_group.setStyleSheet("QWidget { background-color: #f8f8f8; border: 1px solid #ccc; border-radius: 5px; }")
        
        fp_title = QLabel("Audio Fingerprinting")
        fp_title.setStyleSheet("font-weight: bold; font-size: 14px; color: #333;")
        fp_layout.addWidget(fp_title)
        
        # Reference folder selection
        ref_row = QHBoxLayout()
        ref_row.addWidget(QLabel("Reference folder:"))
        self.fingerprint_ref_label = QLabel("(None selected)")
        self.fingerprint_ref_label.setStyleSheet("color: #666; font-style: italic;")
        ref_row.addWidget(self.fingerprint_ref_label, 1)
        self.select_ref_btn = QPushButton("Choose...")
        self.select_ref_btn.clicked.connect(self._select_fingerprint_reference_folder)
        ref_row.addWidget(self.select_ref_btn)
        fp_layout.addLayout(ref_row)
        
        # Threshold and actions
        threshold_row = QHBoxLayout()
        threshold_row.addWidget(QLabel("Match threshold:"))
        self.threshold_spin = QSpinBox()
        self.threshold_spin.setRange(50, 95)
        self.threshold_spin.setValue(int(self.fingerprint_threshold * 100))
        self.threshold_spin.setSuffix("%")
        self.threshold_spin.valueChanged.connect(self._on_fingerprint_threshold_changed)
        threshold_row.addWidget(self.threshold_spin)
        threshold_row.addStretch(1)
        
        self.generate_fingerprints_btn = QPushButton("Generate Fingerprints for Current Folder")
        self.generate_fingerprints_btn.clicked.connect(self._generate_fingerprints_for_folder)
        threshold_row.addWidget(self.generate_fingerprints_btn)
        
        self.auto_label_btn = QPushButton("Auto-Label Files")
        self.auto_label_btn.clicked.connect(self._auto_label_with_fingerprints)
        self.auto_label_btn.setEnabled(False)  # Enabled when reference folder is set
        threshold_row.addWidget(self.auto_label_btn)
        
        self.show_practice_folders_btn = QPushButton("Show Practice Folders")
        self.show_practice_folders_btn.clicked.connect(self._show_practice_folders_info)
        threshold_row.addWidget(self.show_practice_folders_btn)
        
        fp_layout.addLayout(threshold_row)
        
        # Status label
        self.fingerprint_status = QLabel("")
        self.fingerprint_status.setStyleSheet("color: #666; font-size: 11px;")
        fp_layout.addWidget(self.fingerprint_status)
        
        # Apply/Cancel buttons for auto-labeling (initially hidden)
        self.auto_label_buttons_row = QHBoxLayout()
        self.auto_label_buttons_row.addStretch(1)  # Push buttons to the right
        self.auto_label_apply_btn = QPushButton("Apply")
        self.auto_label_apply_btn.clicked.connect(self._on_auto_label_apply)
        self.auto_label_apply_btn.setStyleSheet("QPushButton { background-color: #4CAF50; color: white; font-weight: bold; }")
        self.auto_label_buttons_row.addWidget(self.auto_label_apply_btn)
        
        self.auto_label_cancel_btn = QPushButton("Cancel")
        self.auto_label_cancel_btn.clicked.connect(self._on_auto_label_cancel)
        self.auto_label_cancel_btn.setStyleSheet("QPushButton { background-color: #f44336; color: white; font-weight: bold; }")
        self.auto_label_buttons_row.addWidget(self.auto_label_cancel_btn)
        
        self.auto_label_buttons_widget = QWidget()
        self.auto_label_buttons_widget.setLayout(self.auto_label_buttons_row)
        self.auto_label_buttons_widget.setVisible(False)  # Initially hidden
        fp_layout.addWidget(self.auto_label_buttons_widget)
        
        lib_layout.addWidget(fp_group)
        
        self.table = QTableWidget(0, 3)
        self.table.setHorizontalHeaderLabels(["File", "Best Take", "Provided Name (editable)"])
        hh = self.table.horizontalHeader(); hh.setSectionResizeMode(0, QHeaderView.ResizeMode.Stretch)
        hh.setSectionResizeMode(1, QHeaderView.ResizeMode.ResizeToContents)
        hh.setSectionResizeMode(2, QHeaderView.ResizeMode.Stretch)
        self.table.verticalHeader().setVisible(False)
        self.table.setEditTriggers(QAbstractItemView.EditTrigger.DoubleClicked | QAbstractItemView.EditTrigger.SelectedClicked)
        self.table.itemChanged.connect(self._on_table_item_changed)
        lib_layout.addWidget(self.table, 1)
        self.table.itemSelectionChanged.connect(self._stop_if_no_file_selected)

        self.table.cellClicked.connect(self._on_library_cell_clicked)
# Annotations tab
        self.ann_tab = QWidget(); ann_layout = QVBoxLayout(self.ann_tab)

        set_row = QHBoxLayout()
        set_row.addWidget(QLabel("Annotation set:"))
        self.set_combo = QComboBox()
        self.set_combo.currentIndexChanged.connect(self._on_set_combo_changed)
        set_row.addWidget(self.set_combo, 1)
        self.set_visible_cb = QCheckBox("Visible")
        self.set_visible_cb.stateChanged.connect(self._on_set_visible_toggled)
        set_row.addWidget(self.set_visible_cb)
        self.set_color_btn = QPushButton("Color…")
        self.set_color_btn.clicked.connect(self._on_set_pick_color)
        set_row.addWidget(self.set_color_btn)
        self.add_set_btn = QPushButton("Add Set")
        self.add_set_btn.clicked.connect(self._on_add_set)
        set_row.addWidget(self.add_set_btn)
        self.rename_set_btn = QPushButton("Rename")
        self.rename_set_btn.clicked.connect(self._on_rename_set)
        set_row.addWidget(self.rename_set_btn)
        self.del_set_btn = QPushButton("Delete")
        self.del_set_btn.clicked.connect(self._on_delete_set)
        set_row.addWidget(self.del_set_btn)
        self.show_all_cb = QCheckBox("Show all visible sets in table")
        self.show_all_cb.setChecked(self.show_all_sets)
        self.show_all_cb.stateChanged.connect(self._on_show_all_toggled)
        set_row.addWidget(self.show_all_cb)

        ann_layout.addLayout(set_row)

        # Provided name editor and best take checkbox
        pn_row = QHBoxLayout()
        pn_row.addWidget(QLabel("Provided Name:"))
        self.provided_name_edit = QLineEdit()
        self.provided_name_edit.setPlaceholderText("Optional display name used by batch rename")
        self.provided_name_edit.setEnabled(False)
        self.provided_name_edit.returnPressed.connect(self._on_provided_name_edited)
        self.provided_name_edit.editingFinished.connect(self._on_provided_name_edited)
        pn_row.addWidget(self.provided_name_edit, 1)
        
        # Best Take checkbox in annotation tab
        self.best_take_cb = QCheckBox("Best Take")
        self.best_take_cb.setToolTip("Mark this song as the best take")
        self.best_take_cb.setEnabled(False)
        self.best_take_cb.stateChanged.connect(self._on_best_take_changed)
        pn_row.addWidget(self.best_take_cb)
        
        ann_layout.addLayout(pn_row)

        self.waveform = WaveformView(); self.waveform.bind_player(self.player)
        self.waveform.installEventFilter(self)
        ann_layout.addWidget(self.waveform)
        # --- Clip selection controls (Issue #4) ---
        clip_row = QHBoxLayout()
        clip_row.addWidget(QLabel("Clip Start:"))
        self.clip_start_edit = QLineEdit(); self.clip_start_edit.setPlaceholderText("mm:ss")
        self.clip_start_edit.setMaximumWidth(100)
        clip_row.addWidget(self.clip_start_edit)
        clip_row.addWidget(QLabel("Clip End:"))
        self.clip_end_edit = QLineEdit(); self.clip_end_edit.setPlaceholderText("mm:ss")
        self.clip_end_edit.setMaximumWidth(100)
        clip_row.addWidget(self.clip_end_edit)
        self.clip_play_btn = QPushButton("Play Clip")
        self.clip_save_btn = QPushButton("Save Clip")
        self.clip_cancel_btn = QPushButton("Cancel")
        clip_row.addWidget(self.clip_play_btn)
        clip_row.addWidget(self.clip_save_btn)
        clip_row.addWidget(self.clip_cancel_btn)
        ann_layout.addLayout(clip_row)

        # Filter combo for annotations
        filter_row = QHBoxLayout()
        filter_row.addWidget(QLabel("Show:"))
        self.ann_filter_combo = QComboBox()
        self.ann_filter_combo.addItems(["All", "Points", "Clips"])
        filter_row.addWidget(self.ann_filter_combo); filter_row.addStretch(1)
        ann_layout.addLayout(filter_row)


        top_controls = QHBoxLayout()
        self.captured_time_label = QLabel(""); self.captured_time_label.setMinimumWidth(90)
        self.note_input = QLineEdit(); self.note_input.setPlaceholderText("Type to create a note; press Enter to add")
        self.note_input.textEdited.connect(self._on_note_text_edited)
        self.note_input.textChanged.connect(self._on_note_text_changed_clear_capture)
        self.note_input.returnPressed.connect(self._on_note_return_pressed)
        top_controls.addWidget(QLabel("New note time:")); top_controls.addWidget(self.captured_time_label)
        top_controls.addWidget(QLabel("Text:")); top_controls.addWidget(self.note_input, 1)
        ann_layout.addLayout(top_controls)

        self.general_label = QLabel("Song overview (current set):")
        self.general_edit = QPlainTextEdit(); self.general_edit.setPlaceholderText("Write a general description/notes for this song (current set).")
        self.general_edit.textChanged.connect(self._on_general_changed)
        ann_layout.addWidget(self.general_label); ann_layout.addWidget(self.general_edit, 1)

        self.annotation_table = QTableWidget(0, 3)
        ann_layout.addWidget(self.annotation_table, 2)
        self._configure_annotation_table()
        # Issue #4 connections
        self.clip_start_edit.editingFinished.connect(self._on_clip_time_edits_changed)
        self.clip_end_edit.editingFinished.connect(self._on_clip_time_edits_changed)
        self.clip_play_btn.clicked.connect(self._on_clip_play_clicked)
        self.clip_save_btn.clicked.connect(self._on_clip_save_clicked)
        self.clip_cancel_btn.clicked.connect(self._on_clip_cancel_clicked)
        self.ann_filter_combo.currentIndexChanged.connect(self._on_ann_filter_changed)
        # also stop clip at end
        self.player.positionChanged.connect(self._on_player_pos_for_clip)


        bottom_controls = QHBoxLayout()
        self.delete_note_btn = QPushButton("Delete Selected"); self.delete_note_btn.clicked.connect(self._delete_selected_annotations)
        bottom_controls.addStretch(1); bottom_controls.addWidget(self.delete_note_btn)
        ann_layout.addLayout(bottom_controls)
        self.export_clips_btn = QPushButton("Export Clips")
        bottom_controls.insertWidget(0, self.export_clips_btn)
        self.export_clips_btn.clicked.connect(self._on_export_clips_clicked)


        # Tabs default order
        self.tabs.addTab(self.folder_tab, "Folder Notes")
        self.tabs.addTab(self.lib_tab, "Library")
        self.tabs.addTab(self.ann_tab, "Annotations")
        self._restore_tab_order()

        if "Fusion" in QStyleFactory.keys(): QApplication.instance().setStyle("Fusion")

        self._general_save_timer = QTimer(self); self._general_save_timer.setSingleShot(True); self._general_save_timer.timeout.connect(self._save_notes)
        self._folder_save_timer = QTimer(self); self._folder_save_timer.setSingleShot(True); self._folder_save_timer.timeout.connect(self._save_notes)

    # ----- Set controls helpers -----
    def _refresh_set_combo(self):
        self.set_combo.blockSignals(True)
        self.set_combo.clear()
        for aset in self.annotation_sets:
            name = aset.get("name","Set")
            color = hex_to_color(aset.get("color","#00cc66"))
            pm = QPixmap(16,16); pm.fill(color)
            icon = QIcon(pm)
            self.set_combo.addItem(icon, name, userData=aset.get("id"))
        self.set_combo.blockSignals(False)
        cur = self.current_set_id or (self.annotation_sets[0]["id"] if self.annotation_sets else None)
        if cur:
            for i in range(self.set_combo.count()):
                if str(self.set_combo.itemData(i)) == str(cur):
                    self.set_combo.setCurrentIndex(i); break
        aset = self._get_current_set()
        if aset: self.set_visible_cb.setChecked(bool(aset.get("visible", True)))
        self._update_waveform_annotations()

    def _on_set_combo_changed(self, idx: int):
        if idx < 0: return
        new_id = str(self.set_combo.itemData(idx))
        if not new_id: return
        self._sync_fields_into_current_set()
        self.current_set_id = new_id
        self.settings.setValue(SETTINGS_KEY_CUR_SET, new_id)
        self._load_current_set_into_fields()
        self._load_annotations_for_current()
        aset = self._get_current_set()
        if aset: self.set_visible_cb.setChecked(bool(aset.get("visible", True)))
        self._update_waveform_annotations()
        self._refresh_important_table()
        self._update_folder_notes_ui()  # Update folder notes UI when set changes

    def _on_set_visible_toggled(self, _state):
        aset = self._get_current_set()
        if not aset: return
        aset["visible"] = bool(self.set_visible_cb.isChecked())
        self._save_notes()
        self._update_waveform_annotations()
        self._refresh_important_table()
        self._load_annotations_for_current()

    def _on_set_pick_color(self):
        aset = self._get_current_set()
        if not aset: return
        c0 = hex_to_color(aset.get("color","#00cc66"))
        c = QColorDialog.getColor(c0, self, "Pick marker color for this set")
        if c.isValid():
            aset["color"] = color_to_hex(c)
            self._save_notes()
            self._refresh_set_combo()
            self._update_waveform_annotations()
            self._load_annotations_for_current()

    def _on_add_set(self):
        name, ok = QInputDialog.getText(self, "Add Annotation Set", "Name:", text=self._default_annotation_set_name())
        if not ok:
            return
        name = name.strip() or self._default_annotation_set_name()
        c = QColorDialog.getColor(hex_to_color("#00cc66"), self, "Pick marker color")
        color = color_to_hex(c) if c.isValid() else "#00cc66"
        sid = uuid.uuid4().hex[:8]
        self.annotation_sets.append({"id": sid, "name": name.strip(), "color": color, "visible": True, "files": {}})
        self.current_set_id = sid
        self.settings.setValue(SETTINGS_KEY_CUR_SET, sid)
        self._load_current_set_into_fields()
        self._refresh_set_combo()
        self._load_annotations_for_current()
        self._save_notes()

    def _on_rename_set(self):
        aset = self._get_current_set()
        if not aset: return
        name, ok = QInputDialog.getText(self, "Rename Annotation Set", "New name:", text=str(aset.get("name","Set")))
        if not ok:
            return
        name = name.strip() or self._default_annotation_set_name()
        aset["name"] = name.strip()
        self._update_general_label()
        self._refresh_set_combo(); self._save_notes(); self._refresh_important_table(); self._load_annotations_for_current()

    def _on_delete_set(self):
        if len(self.annotation_sets) <= 1:
            QMessageBox.information(self, "Can't delete", "At least one annotation set is required."); return
        aset = self._get_current_set()
        if not aset: return
        if QMessageBox.question(self, "Delete Annotation Set",
                                f"Delete set '{aset.get('name','Set')}'? This removes its notes permanently.",
                                QMessageBox.StandardButton.Yes | QMessageBox.StandardButton.No) != QMessageBox.StandardButton.Yes:
            return
        sid = aset.get("id"); src_path = aset.get("source_path")
        self.annotation_sets = [s for s in self.annotation_sets if s.get("id") != sid]
        if src_path and Path(src_path).exists():
            if QMessageBox.question(self, "Delete Set File?", f"Also delete the external set file?\n{src_path}", QMessageBox.StandardButton.Yes | QMessageBox.StandardButton.No) == QMessageBox.StandardButton.Yes:
                try: Path(src_path).unlink()
                except Exception: pass
        self.current_set_id = self.annotation_sets[0]["id"]
        self.settings.setValue(SETTINGS_KEY_CUR_SET, self.current_set_id)
        self._load_current_set_into_fields()
        self._refresh_set_combo()
        self._load_annotations_for_current()
        self._save_notes()
        self._refresh_important_table()

    # ----- Show-all toggle -----
    def _on_show_all_toggled(self, _state):
        self.show_all_sets = bool(self.show_all_cb.isChecked())
        self.settings.setValue(SETTINGS_KEY_SHOW_ALL, int(self.show_all_sets))
        self._configure_annotation_table()
        self._load_annotations_for_current()

    def _on_show_all_folder_notes_toggled(self, _state):
        self.show_all_folder_notes = bool(self.show_all_folder_notes_cb.isChecked())
        self.settings.setValue(SETTINGS_KEY_SHOW_ALL_FOLDER_NOTES, int(self.show_all_folder_notes))
        self._update_folder_notes_ui()

    # ----- Tab order -----
    def _tab_index_by_name(self, name: str) -> int:
        for i in range(self.tabs.count()):
            if self.tabs.tabText(i) == name: return i
        return -1

    def _on_tab_moved(self, *_):
        order = [self.tabs.tabText(i) for i in range(self.tabs.count())]
        self.settings.setValue(SETTINGS_KEY_TABS_ORDER, "|".join(order))

    def _restore_tab_order(self):
        saved = self.settings.value(SETTINGS_KEY_TABS_ORDER, "", type=str) or ""
        if not saved: return
        desired = [s for s in saved.split("|") if s in {"Folder Notes", "Library", "Annotations"}]
        if not desired: return
        for target, name in enumerate(desired):
            idx = self._tab_index_by_name(name)
            if idx != -1 and idx != target:
                self.tabs.tabBar().moveTab(idx, target)

    # ----- Toggles -----
    def _restore_toggles(self):
        ap = self.settings.value(SETTINGS_KEY_AUTOPROGRESS, None)
        self.auto_progress_cb.setChecked(bool(int(ap)) if isinstance(ap, str) and ap else bool(ap) if ap is not None else False)
        asw = self.settings.value(SETTINGS_KEY_AUTOSWITCH, None)
        self.auto_switch_cb.setChecked(bool(int(asw)) if isinstance(asw, str) and asw else bool(asw) if asw is not None else True)
        self.auto_progress_cb.stateChanged.connect(lambda _:
            self.settings.setValue(SETTINGS_KEY_AUTOPROGRESS, int(self.auto_progress_cb.isChecked())))
        self.auto_switch_cb.stateChanged.connect(lambda _:
            self.settings.setValue(SETTINGS_KEY_AUTOSWITCH, int(self.auto_switch_cb.isChecked())))

    # ----- Volume -----
    def _on_volume_changed(self, val: int):
        self.audio_output.setVolume(max(0.0, min(1.0, val / 100.0)))
        self.settings.setValue(SETTINGS_KEY_VOLUME, int(val))

    # ----- Audio Output Device -----
    def _refresh_output_devices(self):
        """Populate the output device combo box with available audio devices."""
        current_device = self.audio_output.device()
        current_description = current_device.description() if current_device else ""
        
        self.output_device_combo.clear()
        devices = QMediaDevices.audioOutputs()
        
        selected_index = 0
        for i, device in enumerate(devices):
            self.output_device_combo.addItem(device.description(), device)
            if device.description() == current_description:
                selected_index = i
        
        if not devices:
            self.output_device_combo.addItem("No devices available")
            self.output_device_combo.setEnabled(False)
        else:
            self.output_device_combo.setEnabled(True)
            self.output_device_combo.setCurrentIndex(selected_index)

    def _on_output_device_changed(self, index: int):
        """Handle output device selection change."""
        if index < 0 or not self.output_device_combo.isEnabled():
            return
            
        device = self.output_device_combo.itemData(index)
        if device is None:
            return
            
        # Store current playback state
        was_playing = self.player.playbackState() == QMediaPlayer.PlaybackState.PlayingState
        current_position = self.player.position()
        current_volume = self.audio_output.volume()
        
        # Create new audio output with selected device
        self.audio_output = QAudioOutput(device)
        self.audio_output.setVolume(current_volume)
        self.player.setAudioOutput(self.audio_output)
        
        # Resume playback if it was playing
        if was_playing and current_position > 0:
            self.player.setPosition(current_position)
            self.player.play()
            self.play_pause_btn.setIcon(self.style().standardIcon(QStyle.StandardPixmap.SP_MediaPause))
        elif was_playing:
            self.player.play()
            self.play_pause_btn.setIcon(self.style().standardIcon(QStyle.StandardPixmap.SP_MediaPause))

    # ----- Tree helpers -----
    def _fi(self, proxy_idx: QModelIndex):
        src = self.file_proxy.mapToSource(proxy_idx)
        return self.fs_model.fileInfo(src)  # QFileInfo

    # ----- Tree interactions -----
    def _on_tree_double_clicked(self, idx: QModelIndex):
        fi = self._fi(idx)
        if fi.isDir():
            self._save_root(Path(fi.absoluteFilePath())); return
        if f".{fi.suffix().lower()}" in AUDIO_EXTS:
            path = Path(fi.absoluteFilePath()); parent = path.parent
            if parent.resolve() != self.root_path.resolve():
                self._save_root(parent)
            if not (self.current_audio_file and self.current_audio_file.resolve() == path.resolve()):
                self._play_file(path)
            self.tabs.setCurrentIndex(self._tab_index_by_name("Annotations"))

    def _on_tree_activated(self, idx: QModelIndex):
        fi = self._fi(idx)
        if fi.isDir(): self._save_root(Path(fi.absoluteFilePath()))

    def _on_tree_selection_changed(self, *_):
        indexes = self.tree.selectionModel().selectedIndexes()
        idx = next((i for i in indexes if i.column() == 0), None)
        if not idx:
            self._stop_playback(); self.now_playing.setText("No selection"); self.current_audio_file = None
            self._update_waveform_annotations(); self._load_annotations_for_current(); self._refresh_provided_name_field(); self._refresh_best_take_field(); self._refresh_right_table(); return
        fi = self._fi(idx)
        if fi.isDir():
            self._stop_playback(); self.now_playing.setText(f"Folder selected: {fi.fileName()}"); self.current_audio_file = None
            self._update_waveform_annotations(); self._load_annotations_for_current(); self._refresh_provided_name_field(); self._refresh_best_take_field(); self._refresh_right_table(); return
        if f".{fi.suffix().lower()}" in AUDIO_EXTS:
            path = Path(fi.absoluteFilePath())
            if not self._programmatic_selection and self.auto_switch_cb.isChecked():
                self.tabs.setCurrentIndex(self._tab_index_by_name("Annotations"))
            if self.current_audio_file and self.current_audio_file.resolve() == path.resolve():
                return
            self._play_file(path)
        else:
            self._stop_playback(); self.now_playing.setText(fi.fileName()); self.current_audio_file = None
            self._update_waveform_annotations(); self._load_annotations_for_current(); self._refresh_provided_name_field(); self._refresh_best_take_field(); self._refresh_right_table()

    def _go_up(self):
        parent = self.root_path.parent
        if parent.exists() and parent != self.root_path: self._save_root(parent)

    def _change_root_clicked(self):
        d = QFileDialog.getExistingDirectory(self, "Choose Audio Folder", str(self.root_path))
        if d: self._save_root(Path(d))

    # ----- Playback -----
    def _play_file(self, path: Path):
        if self.current_audio_file and self.current_audio_file.resolve() == path.resolve():
            return
        
        # Check if we need to reload annotations from a different directory
        prev_audio_dir = self.current_audio_file.parent if self.current_audio_file else None
        new_audio_dir = path.parent
        need_reload_annotations = (prev_audio_dir != new_audio_dir)
        
        self.player.stop(); self.player.setSource(QUrl.fromLocalFile(str(path)))
        self.player.play()
        self.play_pause_btn.setEnabled(True); self.position_slider.setEnabled(True); self.slider_sync.start()
        self.now_playing.setText(f"Playing: {path.name}")
        self.play_pause_btn.setIcon(self.style().standardIcon(QStyle.StandardPixmap.SP_MediaPause))
        self.current_audio_file = path; self.pending_note_start_ms = None
        self._update_captured_time_label()
        
        # Reload annotations from the audio file's directory if needed
        if need_reload_annotations:
            self._load_names()  # Reload provided names from the new directory
            self.played_durations = self._load_duration_cache()  # Reload duration cache from the new directory
            self.file_proxy.duration_cache = self.played_durations
            self._load_notes()
            self._ensure_uids()
            self._refresh_set_combo()
            self._refresh_right_table()  # Refresh library table to show files from the new directory
            self._update_folder_notes_ui()  # Update folder notes UI for the new directory
        
        self._load_annotations_for_current()
        self._refresh_provided_name_field()
        self._refresh_best_take_field()
        try: self.waveform.set_audio_file(path)
        except Exception: self.waveform.clear()
        self._update_waveform_annotations()
        
        # Ensure the file is highlighted in the tree view (important for auto-progression)
        self._highlight_file_in_tree(path)

    def _highlight_file_in_tree(self, path: Path):
        """Highlight the specified file in the tree view, ensuring it's visible and selected.
        
        This is particularly important for auto-progression so users can see which file
        is currently playing when songs advance automatically.
        """
        try:
            # Get the source index for the file from the filesystem model
            src_idx = self.fs_model.index(str(path))
            if not src_idx.isValid():
                # File not found in filesystem model, this could happen if model is not updated
                print(f"Warning: Could not find {path} in filesystem model")
                return
                
            # Map from source model to proxy model
            proxy_idx = self.file_proxy.mapFromSource(src_idx)
            if not proxy_idx.isValid():
                print(f"Warning: Could not map {path} to proxy model")
                return
            
            # Set the programmatic selection flag to prevent triggering selection change events
            self._programmatic_selection = True
            
            try:
                # Ensure the parent directory is expanded so the file is visible
                parent_idx = proxy_idx.parent()
                if parent_idx.isValid():
                    self.tree.setExpanded(parent_idx, True)
                
                # Select and highlight the file in the tree view
                self.tree.setCurrentIndex(proxy_idx)
                
                # Ensure the selected item is visible (scroll to it if necessary)
                self.tree.scrollTo(proxy_idx, QAbstractItemView.ScrollHint.EnsureVisible)
                
            finally:
                # Reset the programmatic selection flag after a short delay
                QTimer.singleShot(0, lambda: setattr(self, "_programmatic_selection", False))
                
        except Exception as e:
            # Log the error but don't crash - tree highlighting is not critical for playback
            print(f"Warning: Failed to highlight {path} in tree view: {e}")

    def _stop_playback(self):
        if self.player.playbackState() != QMediaPlayer.PlaybackState.StoppedState: self.player.stop()
        self.play_pause_btn.setIcon(self.style().standardIcon(QStyle.StandardPixmap.SP_MediaPlay))
        self.play_pause_btn.setEnabled(False); self.position_slider.setEnabled(False); self.slider_sync.stop()
        self.position_slider.setValue(0); self.time_label.setText("0:00 / 0:00"); self.pending_note_start_ms = None
        self._update_captured_time_label()
        self.waveform.set_selected_uid(None, None)
        self._update_waveform_annotations()
        self._refresh_provided_name_field()
        self._refresh_best_take_field()

    def _toggle_play_pause(self):
        st = self.player.playbackState()
        if st == QMediaPlayer.PlaybackState.PlayingState:
            self.player.pause(); self.play_pause_btn.setIcon(self.style().standardIcon(QStyle.StandardPixmap.SP_MediaPlay))
        else:
            self.player.play(); self.play_pause_btn.setIcon(self.style().standardIcon(QStyle.StandardPixmap.SP_MediaPause))

    def _play_next_file(self):
        """Auto-advance to the next audio file in the current directory.
        
        This method is called when auto-progression is enabled and a song finishes playing.
        It will find the next file alphabetically and play it, ensuring the file is highlighted
        in the tree view so users can see what is currently selected.
        """
        if not self.current_audio_file: 
            return
            
        files = [p for p in self._list_audio_in_current_dir()]
        if not files: 
            return
            
        try:
            # Sort files alphabetically for consistent ordering
            files.sort(key=lambda p: p.name.lower())
            cur = self.current_audio_file.resolve()
            
            # Find the current file and advance to the next one
            for i, p in enumerate(files):
                if p.resolve() == cur:
                    if i + 1 < len(files):
                        next_file = files[i + 1]
                        print(f"Auto-progressing from '{cur.name}' to '{next_file.name}'")
                        self._play_file(next_file)
                    else:
                        print(f"Auto-progression: reached end of playlist (last file: '{cur.name}')")
                    break
        except Exception as e:
            print(f"Error during auto-progression: {e}")
            # Don't let auto-progression errors crash the application

    # ----- Slider/time -----
    _user_is_scrubbing = False
    def _on_duration_changed(self, dur: int):
        self.position_slider.setRange(0, max(0, dur)); self._sync_slider()
        if self.current_audio_file and dur > 0:
            fname = self.current_audio_file.name
            if int(self.played_durations.get(fname, 0)) <= 0:
                self.played_durations[fname] = int(dur); self._save_duration_cache()
                src_idx = self.fs_model.index(str(self.current_audio_file))
                if src_idx.isValid():
                    pi = self.file_proxy.mapFromSource(src_idx); col = 1
                    top = self.file_proxy.index(pi.row(), col, pi.parent())
                    self.file_proxy.dataChanged.emit(top, top)

    def _sync_slider(self):
        if self._user_is_scrubbing: return
        pos = self.player.position(); dur = max(1, self.player.duration())
        self.position_slider.blockSignals(True); self.position_slider.setValue(pos); self.position_slider.blockSignals(False)
        self.time_label.setText(f"{human_time_ms(pos)} / {human_time_ms(dur)}")

    def _user_scrubbing(self, on: bool): self._user_is_scrubbing = on

    def _on_slider_moved(self, value: int):
        self.player.setPosition(value)
        if self.note_input.text().strip():
            self.pending_note_start_ms = int(value); self._update_captured_time_label()

    def _on_slider_clicked_value(self, value: int):
        if not self.position_slider.isEnabled(): return
        was = self._user_is_scrubbing; self._user_is_scrubbing = True
        try:
            self.player.setPosition(value); self.position_slider.setValue(value); self._sync_slider()
            if self.note_input.text().strip():
                self.pending_note_start_ms = int(value); self._update_captured_time_label()
        finally:
            self._user_is_scrubbing = was

    # ----- Library table helpers -----
    def _list_audio_in_root(self) -> List[Path]:
        if not self.root_path.exists(): return []
        return [p for p in sorted(self.root_path.iterdir()) if p.is_file() and p.suffix.lower() in AUDIO_EXTS]

    def _list_wav_in_root(self) -> List[Path]:
        if not self.root_path.exists(): return []
        return [p for p in sorted(self.root_path.iterdir()) if p.is_file() and p.suffix.lower() in {".wav",".wave"}]

    def _list_audio_in_current_dir(self) -> List[Path]:
        """List audio files in the directory containing the currently selected song, or root if no song selected."""
        target_dir = self.current_audio_file.parent if self.current_audio_file else self.root_path
        if not target_dir.exists(): return []
        return [p for p in sorted(target_dir.iterdir()) if p.is_file() and p.suffix.lower() in AUDIO_EXTS]

    def _refresh_right_table(self):
        files = self._list_audio_in_current_dir()
        self.table.blockSignals(True); self.table.setRowCount(len(files))
        for row, p in enumerate(files):
            item_file = QTableWidgetItem(p.name); item_file.setFlags(item_file.flags() ^ Qt.ItemFlag.ItemIsEditable)
            
            # Best Take checkbox
            item_best_take = QTableWidgetItem()
            item_best_take.setFlags(Qt.ItemFlag.ItemIsEnabled | Qt.ItemFlag.ItemIsSelectable | Qt.ItemFlag.ItemIsUserCheckable)
            is_best_take = self.file_best_takes.get(p.name, False)
            item_best_take.setCheckState(Qt.CheckState.Checked if is_best_take else Qt.CheckState.Unchecked)
            
            item_name = QTableWidgetItem(self.provided_names.get(p.name, "")); item_name.setToolTip("Double-click to edit your Provided Name")
            
            # Set green background for best takes
            if is_best_take:
                green_color = QColor(200, 255, 200)  # Light green
                item_file.setBackground(green_color)
                item_best_take.setBackground(green_color)
                item_name.setBackground(green_color)
            
            self.table.setItem(row, 0, item_file)
            self.table.setItem(row, 1, item_best_take)
            self.table.setItem(row, 2, item_name)
        self.table.blockSignals(False)

    def _on_table_item_changed(self, item: QTableWidgetItem):
        row = item.row(); file_item = self.table.item(row, 0)
        if not file_item: return
        filename = file_item.text()
        
        if item.column() == 1:  # Best Take checkbox
            is_checked = item.checkState() == Qt.CheckState.Checked
            self.file_best_takes[filename] = is_checked
            self._save_notes()  # Save the annotation data including best_take
            
            # Update background colors for the entire row
            green_color = QColor(200, 255, 200) if is_checked else QColor(255, 255, 255)
            for col in range(self.table.columnCount()):
                cell_item = self.table.item(row, col)
                if cell_item:
                    cell_item.setBackground(green_color)
                    
        elif item.column() == 2:  # Provided Name (editable)
            self.provided_names[filename] = sanitize(item.text())
            self._save_names()

    def _stop_if_no_file_selected(self):
        indexes = self.tree.selectionModel().selectedIndexes()
        idx = next((i for i in indexes if i.column() == 0), None)
        if not idx: self._stop_playback()

    # ----- Annotation table config (dynamic) -----
    def _on_library_cell_clicked(self, row: int, column: int):
        # Play the clicked filename from the Library tab without switching tabs.
        try:
            # Only the File column (0)
            if column != 0:
                return
            item = self.table.item(row, 0)
            if not item:
                return
            fname = item.text().strip()
            if not fname:
                return
            from pathlib import Path as _P
            path = (self.root_path / fname) if hasattr(self, 'root_path') else _P(fname)
            if not path.exists():
                try:
                    from PyQt6.QtWidgets import QMessageBox
                    QMessageBox.warning(self, "File Missing", f"Couldn't find: {path}")
                except Exception:
                    pass
                return
            # Start playback; do not switch tabs
            if hasattr(self, '_play_file'):
                self._play_file(path)
        except Exception as _e:
            # Be defensive; do not break UI if something is slightly different locally
            print("Issue#1 handler error:", _e)

    def _configure_annotation_table(self):
        self.annotation_table.clear()
        if self.show_all_sets:
            self.annotation_table.setColumnCount(4)
            self.annotation_table.setHorizontalHeaderLabels(["Set", "!", "Time", "Note"])
            self._c_set, self._c_imp, self._c_time, self._c_note = 0, 1, 2, 3
            ah = self.annotation_table.horizontalHeader()
            ah.setSectionResizeMode(self._c_set, QHeaderView.ResizeMode.ResizeToContents)
            ah.setSectionResizeMode(self._c_imp, QHeaderView.ResizeMode.ResizeToContents)
            ah.setSectionResizeMode(self._c_time, QHeaderView.ResizeMode.ResizeToContents)
            ah.setSectionResizeMode(self._c_note, QHeaderView.ResizeMode.Stretch)
        else:
            self.annotation_table.setColumnCount(3)
            self.annotation_table.setHorizontalHeaderLabels(["!", "Time", "Note"])
            self._c_set, self._c_imp, self._c_time, self._c_note = -1, 0, 1, 2
            ah = self.annotation_table.horizontalHeader()
            ah.setSectionResizeMode(self._c_imp, QHeaderView.ResizeMode.ResizeToContents)
            ah.setSectionResizeMode(self._c_time, QHeaderView.ResizeMode.ResizeToContents)
            ah.setSectionResizeMode(self._c_note, QHeaderView.ResizeMode.Stretch)
        self.annotation_table.verticalHeader().setVisible(False)
        self.annotation_table.setSelectionBehavior(QAbstractItemView.SelectionBehavior.SelectRows)
        self.annotation_table.setSelectionMode(QAbstractItemView.SelectionMode.ExtendedSelection)
        self.annotation_table.setEditTriggers(QAbstractItemView.EditTrigger.SelectedClicked | QAbstractItemView.EditTrigger.EditKeyPressed)
        try: self.annotation_table.itemDoubleClicked.disconnect()
        except Exception: pass
        self.annotation_table.itemDoubleClicked.connect(self._on_annotation_double_clicked)
        try: self.annotation_table.itemChanged.disconnect()
        except Exception: pass
        self.annotation_table.itemChanged.connect(self._on_annotation_item_changed)
        try: self.annotation_table.selectionModel().selectionChanged.disconnect()
        except Exception: pass
        self.annotation_table.selectionModel().selectionChanged.connect(self._on_annotation_selection_changed)
        
        # Enable context menu and key handling for annotation table
        self.annotation_table.setContextMenuPolicy(Qt.ContextMenuPolicy.CustomContextMenu)
        self.annotation_table.customContextMenuRequested.connect(self._on_annotation_context_menu)
        self.annotation_table.setFocusPolicy(Qt.FocusPolicy.StrongFocus)

    # ----- Helpers for cross-set editing -----
    def _get_set_and_list(self, set_id: str, fname: str):
        if set_id == self.current_set_id:
            return self._get_current_set(), self.notes_by_file.setdefault(fname, [])
        for s in self.annotation_sets:
            if s.get("id") == set_id:
                meta = s.setdefault("files", {}).setdefault(fname, {"general":"","notes":[]})
                return s, meta["notes"]
        return None, None

    def _find_entry_in_list(self, lst: List[Dict], uid: int) -> Optional[Dict]:
        for e in lst:
            if int(e.get("uid",-1)) == int(uid): return e
        return None

    # ----- Annotations (current file; merged view optional) -----
    def _load_annotations_for_current(self):
        self.general_edit.blockSignals(True); self.general_edit.clear()
        self.annotation_table.blockSignals(True); self.annotation_table.setRowCount(0)

        if not self.current_audio_file:
            self.annotation_table.blockSignals(False); self.general_edit.blockSignals(False)
            self._refresh_important_table(); return

        fname = self.current_audio_file.name
        self.general_edit.setPlainText(self.file_general.get(fname, ""))

        rows: List[Tuple[str,str,Dict]] = []  # (set_id, set_name, entry)
        if self.show_all_sets:
            for s in self.annotation_sets:
                if not bool(s.get("visible", True)): continue
                set_id = s.get("id")
                set_name = s.get("name","Set")
                meta = s.get("files", {}).get(fname)
                if not meta: continue
                for e in (meta.get("notes") or []):
                    rows.append((set_id, set_name, dict(e)))
        else:
            aset = self._get_current_set()
            if aset:
                set_id = aset.get("id")
                set_name = aset.get("name","Set")
                for e in (aset.get("files", {}).get(fname, {}).get("notes") or []):
                    rows.append((set_id, set_name, dict(e)))

        rows.sort(key=lambda r: int(r[2].get("ms", 0)))
        for set_id, set_name, entry in rows:
            editable = True if self.show_all_sets else (set_id == self.current_set_id)
            # Issue #4 filter
            if self.annotation_filter == 'points' and entry.get('end_ms') is not None: continue
            if self.annotation_filter == 'clips' and entry.get('end_ms') is None: continue
            self._append_annotation_row(entry, set_id=set_id, set_name=set_name, editable=editable)

        self.annotation_table.blockSignals(False); self.general_edit.blockSignals(False)
        self._refresh_important_table()
        self._update_waveform_annotations()
        self._refresh_provided_name_field()
        self._refresh_best_take_field()

    def _append_annotation_row(self, entry: Dict, *, set_id: Optional[str]=None, set_name: Optional[str]=None, editable: bool=True):
        ms = int(entry.get("ms", 0))
        text = str(entry.get("text", ""))
        important = bool(entry.get("important", False))
        uid = int(entry.get("uid", 0))

        r = self.annotation_table.rowCount(); self.annotation_table.insertRow(r)

        if self.show_all_sets:
            s_item = QTableWidgetItem(set_name or "")
            s_item.setData(Qt.ItemDataRole.UserRole, str(set_id or ""))
            s_item.setFlags(Qt.ItemFlag.ItemIsSelectable | Qt.ItemFlag.ItemIsEnabled)
            self.annotation_table.setItem(r, self._c_set, s_item)

        imp = QTableWidgetItem()
        flags = Qt.ItemFlag.ItemIsEnabled | Qt.ItemFlag.ItemIsSelectable | Qt.ItemFlag.ItemIsUserCheckable
        if not editable: flags = Qt.ItemFlag.ItemIsEnabled | Qt.ItemFlag.ItemIsSelectable
        imp.setFlags(flags)
        imp.setCheckState(Qt.CheckState.Checked if important else Qt.CheckState.Unchecked)
        imp.setData(Qt.ItemDataRole.UserRole + 1, int(uid))
        imp.setData(Qt.ItemDataRole.UserRole + 2, str(set_id or self.current_set_id or ""))
        self.annotation_table.setItem(r, self._c_imp, imp)

        t = QTableWidgetItem(human_time_ms(ms))
        t.setData(Qt.ItemDataRole.UserRole, int(ms))
        t.setData(Qt.ItemDataRole.UserRole + 1, int(uid))
        t.setData(Qt.ItemDataRole.UserRole + 2, str(set_id or self.current_set_id or ""))
        t.setFlags((t.flags() | Qt.ItemFlag.ItemIsEditable) if editable else (Qt.ItemFlag.ItemIsSelectable | Qt.ItemFlag.ItemIsEnabled))
        self.annotation_table.setItem(r, self._c_time, t)

        n = QTableWidgetItem(text)
        n.setData(Qt.ItemDataRole.UserRole + 1, int(uid))
        n.setData(Qt.ItemDataRole.UserRole + 2, str(set_id or self.current_set_id or ""))
        n.setFlags((n.flags() | Qt.ItemFlag.ItemIsEditable) if editable else (Qt.ItemFlag.ItemIsSelectable | Qt.ItemFlag.ItemIsEnabled))
        self.annotation_table.setItem(r, self._c_note, n)

    
        # Issue #4: display clip ranges as start - end and lock time cell editing for clips
        try:
            end_ms = entry.get("end_ms")
            if end_ms is not None:
                # time item is at self._c_time
                titem = self.annotation_table.item(r, self._c_time)
                if titem:
                    titem.setText(f"{human_time_ms(int(ms))} - {human_time_ms(int(end_ms))}")
                    titem.setFlags(Qt.ItemFlag.ItemIsSelectable | Qt.ItemFlag.ItemIsEnabled)
        except Exception:
            pass

    def _current_file_list(self) -> List[Dict]:
        if not self.current_audio_file: return []
        return self.notes_by_file.setdefault(self.current_audio_file.name, [])

    def _find_entry_by_uid(self, uid: int) -> Optional[Dict]:
        for e in self._current_file_list():
            if int(e.get("uid", -1)) == uid: return e
        return None

    def _row_for_uid(self, uid: int, set_id: Optional[str]=None) -> Optional[int]:
        for r in range(self.annotation_table.rowCount()):
            titem = self.annotation_table.item(r, self._c_time)
            if not titem: continue
            row_uid = int(titem.data(Qt.ItemDataRole.UserRole + 1) or -1)
            row_sid = str(titem.data(Qt.ItemDataRole.UserRole + 2) or "")
            if row_uid == uid and ((set_id is None) or (row_sid == str(set_id))):
                return r
        return None

    def _select_row_by_uid(self, uid: int, set_id: Optional[str]=None):
        r = self._row_for_uid(uid, set_id=set_id)
        if r is not None:
            self.annotation_table.selectRow(r)
            self.annotation_table.scrollToItem(self.annotation_table.item(r, self._c_time))

    def _resort_and_rebuild_table_preserving_selection(self, keep_pair: Optional[Tuple[str,int]] = None):
        if not self.current_audio_file: return
        fname = self.current_audio_file.name
        lst = self.notes_by_file.setdefault(fname, [])
        lst.sort(key=lambda e: int(e.get("ms", 0)))
        self._sync_fields_into_current_set()  # Sync notes_by_file to annotation set before reload
        self._load_annotations_for_current()
        if keep_pair is not None:
            set_id, uid = keep_pair
            self._select_row_by_uid(uid, set_id=set_id)
        self._update_waveform_annotations()
        if keep_pair is not None:
            set_id, uid = keep_pair
            self.waveform.set_selected_uid(set_id, uid)

    def _on_note_text_edited(self, _txt: str):
        if self.pending_note_start_ms is None:
            self.pending_note_start_ms = int(self.player.position()); self._update_captured_time_label()

    def _on_note_text_changed_clear_capture(self, txt: str):
        if not txt:
            self.pending_note_start_ms = None; self._update_captured_time_label()

    def _update_captured_time_label(self):
        self.captured_time_label.setText("" if self.pending_note_start_ms is None else human_time_ms(int(self.pending_note_start_ms)))

    def _on_note_return_pressed(self):
        txt = self.note_input.text().strip()
        if not txt or not self.current_audio_file:
            self.pending_note_start_ms = None; self.note_input.clear(); self._update_captured_time_label(); return
        ms = self.pending_note_start_ms if self.pending_note_start_ms is not None else int(self.player.position())
        self.pending_note_start_ms = None; self._update_captured_time_label()
        fname = self.current_audio_file.name
        uid = self._uid_counter; self._uid_counter += 1
        entry = ({'uid': uid, 'ms': int(ms), 'text': txt, 'important': False} if self.clip_sel_start_ms is None or self.clip_sel_end_ms is None else {'uid': uid, 'ms': int(self.clip_sel_start_ms), 'end_ms': int(self.clip_sel_end_ms), 'text': txt, 'important': False})
        self.notes_by_file.setdefault(fname, []).append(entry)
        self._push_undo({"type":"add","set":self.current_set_id,"file":fname,"entry":entry})
        self._resort_and_rebuild_table_preserving_selection(keep_pair=(self.current_set_id, uid))
        self.note_input.clear()
        self._on_clip_cancel_clicked()
        self._schedule_save_notes()

    def _on_annotation_double_clicked(self, item: QTableWidgetItem):
        row = item.row(); titem = self.annotation_table.item(row, self._c_time)
        if not titem: return
        ms = parse_time_to_ms(titem.text())
        if ms is None: ms = int(titem.data(Qt.ItemDataRole.UserRole) or 0)
        uid = int(titem.data(Qt.ItemDataRole.UserRole + 1) or -1)
        set_id = str(titem.data(Qt.ItemDataRole.UserRole + 2) or self.current_set_id or "")
        if set_id and set_id != self.current_set_id:
            for i in range(self.set_combo.count()):
                if str(self.set_combo.itemData(i)) == str(set_id):
                    if self.set_combo.currentIndex() != i: self.set_combo.setCurrentIndex(i)
                    break
        self.player.setPosition(int(ms))
        self.waveform.set_selected_uid(set_id, uid)
        self.player.play()
        self.play_pause_btn.setIcon(self.style().standardIcon(QStyle.StandardPixmap.SP_MediaPause))

    def _on_annotation_item_changed(self, item: QTableWidgetItem):
        if self._suspend_ann_change: return
        if not self.current_audio_file: return
        uid = int(item.data(Qt.ItemDataRole.UserRole + 1) or -1)
        set_id = str(item.data(Qt.ItemDataRole.UserRole + 2) or self.current_set_id or "")
        if uid < 0 or not set_id: return
        fname = self.current_audio_file.name
        aset, lst = self._get_set_and_list(set_id, fname)
        if not lst: return
        entry = self._find_entry_in_list(lst, uid)
        if not entry: return

        if item.column() == self._c_time:
            new_ms = parse_time_to_ms(item.text())
            if new_ms is None:
                self._suspend_ann_change = True
                try:
                    item.setText(human_time_ms(int(entry.get("ms", 0))))
                finally:
                    self._suspend_ann_change = False
                return
            old_ms = int(entry.get("ms", 0))
            if int(new_ms) != old_ms:
                self._push_undo({"type":"edit","set":set_id,"file":fname,"uid":uid,"field":"ms","before":old_ms,"after":int(new_ms)})
            entry["ms"] = int(new_ms)
            item.setData(Qt.ItemDataRole.UserRole, int(new_ms))
            lst.sort(key=lambda e: int(e.get("ms", 0)))
            # Sync if we modified current set's notes_by_file
            if set_id == self.current_set_id:
                self._sync_fields_into_current_set()
            self._load_annotations_for_current()
            self._select_row_by_uid(uid, set_id=set_id)
            self._schedule_save_notes(); self._refresh_important_table()
            return

        if item.column() == self._c_note:
            old_text = entry.get("text","")
            new_text = item.text()
            if new_text != old_text:
                self._push_undo({"type":"edit","set":set_id,"file":fname,"uid":uid,"field":"text","before":old_text,"after":new_text})
            entry["text"] = new_text
            self._schedule_save_notes(); self._refresh_important_table(); return

        if item.column() == self._c_imp:
            new_imp = (item.checkState() == Qt.CheckState.Checked)
            old_imp = bool(entry.get("important", False))
            if new_imp != old_imp:
                self._push_undo({"type":"edit","set":set_id,"file":fname,"uid":uid,"field":"important","before":old_imp,"after":new_imp})
            entry["important"] = new_imp
            self._schedule_save_notes(); self._refresh_important_table(); return

    def _delete_selected_annotations(self):
        if not self.current_audio_file: return
        fname = self.current_audio_file.name
        sel_rows = sorted({idx.row() for idx in self.annotation_table.selectionModel().selectedIndexes()}, reverse=True)
        if not sel_rows: return
        to_delete: List[Tuple[str,int]] = []  # (set_id, uid)
        for r in sel_rows:
            titem = self.annotation_table.item(r, self._c_time)
            if not titem: continue
            uid = int(titem.data(Qt.ItemDataRole.UserRole + 1) or -1)
            set_id = str(titem.data(Qt.ItemDataRole.UserRole + 2) or "")
            if uid >= 0 and set_id: to_delete.append((set_id, uid))
        if not to_delete: return

        for set_id, uid in to_delete:
            aset, lst = self._get_set_and_list(set_id, fname)
            if not lst: continue
            entry = self._find_entry_in_list(lst, uid)
            if not entry: continue
            self._push_undo({"type":"delete","set":set_id,"file":fname,"entries":[dict(entry)]})
            lst[:] = [e for e in lst if int(e.get("uid",-1)) != uid]

        # Sync current set changes before reload
        self._sync_fields_into_current_set()
        self._load_annotations_for_current()
        self._schedule_save_notes(); self._refresh_important_table()
        self.waveform.set_selected_uid(None, None)

    def _selected_row_identity(self) -> Optional[Tuple[str,int]]:
        sel = self.annotation_table.selectionModel().selectedRows()
        if not sel: return None
        row = sel[0].row()
        titem = self.annotation_table.item(row, self._c_time)
        if not titem: return None
        uid = int(titem.data(Qt.ItemDataRole.UserRole + 1) or -1)
        set_id = str(titem.data(Qt.ItemDataRole.UserRole + 2) or self.current_set_id or "")
        return (set_id, uid) if uid >= 0 and set_id else None

    def _on_annotation_selection_changed(self, *_):
        ident = self._selected_row_identity()
        if not ident:
            self.waveform.set_selected_uid(None, None)
            return
        set_id, uid = ident
        self.waveform.set_selected_uid(set_id, uid)
        
        # Issue #23: If selected annotation is a clip, highlight it in waveform and populate textboxes
        if self.current_audio_file:
            fname = self.current_audio_file.name
            aset, lst = self._get_set_and_list(set_id, fname)
            if lst:
                entry = self._find_entry_in_list(lst, uid)
                if entry and entry.get("end_ms") is not None:
                    # This is a clip annotation with start and end times
                    start_ms = entry.get("ms")
                    end_ms = entry.get("end_ms")
                    self.clip_sel_start_ms = start_ms
                    self.clip_sel_end_ms = end_ms
                    self._update_clip_edits_from_selection()
                else:
                    # This is a point annotation - clear any existing clip selection
                    if self.clip_sel_start_ms is not None or self.clip_sel_end_ms is not None:
                        self.clip_sel_start_ms = None
                        self.clip_sel_end_ms = None
                        self._update_clip_edits_from_selection()

    def _on_annotation_context_menu(self, position: QPoint):
        """Handle right-click context menu on annotation table."""
        if not self.annotation_table.itemAt(position):
            return
        
        # Check if there are selected rows
        selected_rows = self.annotation_table.selectionModel().selectedRows()
        if not selected_rows:
            return
        
        menu = QMenu(self)
        delete_action = menu.addAction("Delete Selected")
        delete_action.triggered.connect(self._delete_selected_with_confirmation)
        
        # Show menu at the requested position
        menu.exec(self.annotation_table.mapToGlobal(position))
    
    def _delete_selected_with_confirmation(self):
        """Delete selected annotations after confirmation."""
        if not self.current_audio_file:
            return
        
        selected_rows = self.annotation_table.selectionModel().selectedRows()
        if not selected_rows:
            return
        
        # Create confirmation message
        count = len(selected_rows)
        if count == 1:
            message = "Delete this annotation? This action cannot be undone."
        else:
            message = f"Delete {count} selected annotations? This action cannot be undone."
        
        reply = QMessageBox.question(
            self, "Delete Annotations",
            message,
            QMessageBox.StandardButton.Yes | QMessageBox.StandardButton.No,
            QMessageBox.StandardButton.No  # Default to No for safety
        )
        
        if reply == QMessageBox.StandardButton.Yes:
            self._delete_selected_annotations()

    def keyPressEvent(self, event):
        """Handle key press events for the main window."""
        if event.key() == Qt.Key.Key_Delete:
            # Check if annotation table has focus and selected items
            if (self.annotation_table.hasFocus() and 
                self.annotation_table.selectionModel().selectedRows()):
                self._delete_selected_with_confirmation()
                event.accept()
                return
        
        # Call parent implementation for other keys
        super().keyPressEvent(event)

    # Waveform interactions
    def _on_waveform_seek_requested(self, ms: int):
        if self.note_input.text().strip():
            self.pending_note_start_ms = int(ms); self._update_captured_time_label()

    def _on_waveform_annotation_clicked_multi(self, set_id: str, uid: int):
        for i in range(self.set_combo.count()):
            if str(self.set_combo.itemData(i)) == str(set_id):
                if self.set_combo.currentIndex() != i: self.set_combo.setCurrentIndex(i)
                break
        self._select_row_by_uid(uid, set_id=set_id)
        self.waveform.set_selected_uid(set_id, uid)

    def _on_marker_moved_multi(self, set_id: str, uid: int, new_ms: int):
        fname = self.current_audio_file.name if self.current_audio_file else ""
        aset, lst = self._get_set_and_list(set_id, fname)
        if not lst: return
        entry = self._find_entry_in_list(lst, uid)
        if not entry: return
        entry["ms"] = int(new_ms)
        row = self._row_for_uid(uid, set_id=set_id)
        if row is not None:
            titem = self.annotation_table.item(row, self._c_time)
            if titem:
                self._suspend_ann_change = True
                try:
                    titem.setText(human_time_ms(new_ms))
                    titem.setData(Qt.ItemDataRole.UserRole, int(new_ms))
                finally:
                    self._suspend_ann_change = False

    def _on_marker_released_multi(self, set_id: str, uid: int, new_ms: int):
        fname = self.current_audio_file.name if self.current_audio_file else ""
        aset, lst = self._get_set_and_list(set_id, fname)
        if not lst: return
        entry = self._find_entry_in_list(lst, uid)
        if not entry: return
        old_ms = int(entry.get("ms", 0))
        if int(new_ms) != old_ms:
            self._push_undo({"type":"edit","set":set_id,"file":fname,"uid":uid,"field":"ms","before":old_ms,"after":int(new_ms)})
        entry["ms"] = int(new_ms)
        lst.sort(key=lambda e: int(e.get("ms",0)))
        self._load_annotations_for_current()
        self._select_row_by_uid(uid, set_id=set_id)
        self._schedule_save_notes(); self._refresh_important_table()
        self._update_waveform_annotations()

    # Provided name on Annotations tab
    def _on_provided_name_edited(self):
        if not self.current_audio_file:
            return
        new_name = sanitize(self.provided_name_edit.text())
        fname = self.current_audio_file.name
        if self.provided_names.get(fname, "") != new_name:
            self.provided_names[fname] = new_name
            self._save_names()
            self._update_library_provided_name_cell(fname, new_name)

    def _update_library_provided_name_cell(self, file_name: str, new_value: str):
        try:
            self.table.blockSignals(True)
            for row in range(self.table.rowCount()):
                it = self.table.item(row, 0)
                if it and it.text() == file_name:
                    tgt = self.table.item(row, 1)
                    if tgt is None:
                        tgt = QTableWidgetItem(new_value)
                        self.table.setItem(row, 1, tgt)
                    else:
                        tgt.setText(new_value)
                    break
        finally:
            self.table.blockSignals(False)

    # Best take checkbox on Annotations tab
    def _on_best_take_changed(self, state):
        if not self.current_audio_file:
            return
        fname = self.current_audio_file.name
        is_checked = state == Qt.CheckState.Checked.value
        self.file_best_takes[fname] = is_checked
        self._save_notes()  # Save the annotation data including best_take
        self._refresh_right_table()  # Update the library table to show the green highlighting

    def _refresh_provided_name_field(self):
        if not self.current_audio_file:
            self.provided_name_edit.setText("")
            self.provided_name_edit.setEnabled(False)
            return
        fname = self.current_audio_file.name
        self.provided_name_edit.setEnabled(True)
        self.provided_name_edit.setText(self.provided_names.get(fname, ""))

    def _refresh_best_take_field(self):
        if not self.current_audio_file:
            self.best_take_cb.setChecked(False)
            self.best_take_cb.setEnabled(False)
            return
        fname = self.current_audio_file.name
        self.best_take_cb.setEnabled(True)
        self.best_take_cb.blockSignals(True)  # Prevent triggering the change handler
        self.best_take_cb.setChecked(self.file_best_takes.get(fname, False))
        self.best_take_cb.blockSignals(False)

    # Autosave handlers
    def _on_general_changed(self):
        if not self.current_audio_file: return
        fname = self.current_audio_file.name
        self.file_general[fname] = self.general_edit.toPlainText()
        self._schedule_save_notes()

    def _on_folder_notes_changed(self):
        # Only save changes when not in show-all mode (when it's editable)
        if not self.show_all_folder_notes:
            aset = self._get_current_set()
            if aset:
                aset["folder_notes"] = self.folder_notes_edit.toPlainText()
            self._schedule_save_notes()

    def _schedule_save_notes(self):
        self._general_save_timer.start(600); self._folder_save_timer.start(600)

    def _update_folder_notes_ui(self):
        self.folder_notes_edit.blockSignals(True)
        aset = self._get_current_set()
        set_name = aset.get("name", "Unknown Set") if aset else "No Set"
        # Show the current audio file's directory name, or root_path if no file selected
        current_dir = self._get_audio_file_dir()
        self.folder_label.setText(f"Notes for current folder ({set_name}): {current_dir.name}")
        
        if self.show_all_folder_notes:
            # Show all folder notes from visible sets
            self.folder_label.setText(f"Notes for current folder: {self.root_path.name} (All visible sets)")
            
            # Collect folder notes from all visible sets
            notes_by_set = []
            for s in self.annotation_sets:
                if not bool(s.get("visible", True)): 
                    continue
                folder_notes = (s.get("folder_notes", "") or "").strip()
                if folder_notes:
                    set_name = s.get("name", "Unknown Set")
                    notes_by_set.append((set_name, folder_notes))
            
            # Format the combined notes
            if notes_by_set:
                combined_text = ""
                for i, (set_name, notes) in enumerate(notes_by_set):
                    if i > 0:
                        combined_text += "\n\n"
                    combined_text += f"=== {set_name} ===\n{notes}"
                self.folder_notes_edit.setPlainText(combined_text)
            else:
                self.folder_notes_edit.setPlainText("(No folder notes in visible sets)")
            
            # Make read-only when showing all sets
            self.folder_notes_edit.setReadOnly(True)
            self.folder_notes_edit.setStyleSheet("QPlainTextEdit { background-color: #f8f8f8; }")
            
        else:
            # Show only current set folder notes (original behavior)
            aset = self._get_current_set()
            set_name = aset.get("name", "Unknown Set") if aset else "No Set"
            self.folder_label.setText(f"Notes for current folder ({set_name}): {self.root_path.name}")
            folder_notes = aset.get("folder_notes", "") if aset else ""
            self.folder_notes_edit.setPlainText(folder_notes or "")
            
            # Make editable when showing single set
            self.folder_notes_edit.setReadOnly(False)
            self.folder_notes_edit.setStyleSheet("")
        
        self.folder_notes_edit.blockSignals(False)

    # ----- Waveform annotations payload -----
    def _update_waveform_annotations(self):
        payload = {}
        if not self.current_audio_file:
            self.waveform.set_annotations_multi(payload); return
        fname = self.current_audio_file.name
        for s in self.annotation_sets:
            pairs = []
            meta = s.get("files", {}).get(fname)
            if meta:
                pairs = [(int(n.get("uid",0)), int(n.get("ms",0))) for n in (meta.get("notes") or [])]
            payload[s["id"]] = {"color": s.get("color","#00cc66"), "visible": bool(s.get("visible",True)), "pairs": pairs}
        self.waveform.set_annotations_multi(payload)
    # ----- Issue #4: event filter for waveform Shift+click selection -----
    def eventFilter(self, obj, event):
        try:
            from PyQt6.QtCore import QEvent, Qt
            if obj is self.waveform:
                if event.type() == QEvent.Type.MouseButtonPress:
                    if getattr(event, "button", None) and event.button() == Qt.MouseButton.LeftButton:
                        mods = getattr(event, "modifiers", lambda: Qt.KeyboardModifier.NoModifier)()
                        if mods & Qt.KeyboardModifier.ShiftModifier:
                            x = int(getattr(event, "position", lambda: None)().x()) if hasattr(event, "position") else int(event.pos().x())
                            # map x to ms using player duration
                            W = max(1, self.waveform.width())
                            dur = int(self.player.duration())
                            ms = max(0, min(dur, int((x / W) * dur)))
                            if self.clip_sel_start_ms is None or (self.clip_sel_start_ms is not None and self.clip_sel_end_ms is not None):
                                self.clip_sel_start_ms = ms; self.clip_sel_end_ms = None
                            else:
                                self.clip_sel_end_ms = ms
                                if self.clip_sel_end_ms < self.clip_sel_start_ms:
                                    self.clip_sel_start_ms, self.clip_sel_end_ms = self.clip_sel_end_ms, self.clip_sel_start_ms
                            self._update_clip_edits_from_selection()
                            return True
            return super().eventFilter(obj, event)
        except Exception:
            return super().eventFilter(obj, event)

    def _update_clip_edits_from_selection(self):
        s = self.clip_sel_start_ms; e = self.clip_sel_end_ms
        self.clip_start_edit.blockSignals(True); self.clip_end_edit.blockSignals(True)
        self.clip_start_edit.setText(human_time_ms(int(s)) if s is not None else "")
        self.clip_end_edit.setText(human_time_ms(int(e)) if e is not None else "")
        self.clip_start_edit.blockSignals(False); self.clip_end_edit.blockSignals(False)
        # Update waveform visual selection
        self.waveform.set_clip_selection(s, e)

    def _on_clip_time_edits_changed(self):
        s = parse_time_to_ms(self.clip_start_edit.text() or "")
        e = parse_time_to_ms(self.clip_end_edit.text() or "")
        self.clip_sel_start_ms = s
        self.clip_sel_end_ms = e
        # Normalize order
        if (s is not None) and (e is not None) and e < s:
            self.clip_sel_start_ms, self.clip_sel_end_ms = e, s
        # Update waveform visual selection
        self.waveform.set_clip_selection(self.clip_sel_start_ms, self.clip_sel_end_ms)

    def _on_clip_play_clicked(self):
        if not self.current_audio_file: return
        if self.clip_sel_start_ms is None or self.clip_sel_end_ms is None: return
        if int(self.clip_sel_start_ms) >= int(self.clip_sel_end_ms): return
        self._clip_play_end_ms = int(self.clip_sel_end_ms)
        self._clip_playing = True
        self.player.setPosition(int(self.clip_sel_start_ms)); self.player.play()
        self.play_pause_btn.setIcon(self.style().standardIcon(QStyle.StandardPixmap.SP_MediaPause))

    def _on_player_pos_for_clip(self, pos_ms: int):
        if self._clip_playing and self._clip_play_end_ms is not None:
            if int(pos_ms) >= int(self._clip_play_end_ms):
                self.player.pause()
                self._clip_playing = False
                self._clip_play_end_ms = None
                self.play_pause_btn.setIcon(self.style().standardIcon(QStyle.StandardPixmap.SP_MediaPlay))

    def _on_clip_cancel_clicked(self):
        self.clip_sel_start_ms = None; self.clip_sel_end_ms = None
        self._clip_play_end_ms = None; self._clip_playing = False
        self._update_clip_edits_from_selection()

    def _on_clip_save_clicked(self):
        if not self.current_audio_file: return
        if self.clip_sel_start_ms is None or self.clip_sel_end_ms is None: return
        if int(self.clip_sel_start_ms) >= int(self.clip_sel_end_ms): return
        txt = self.note_input.text().strip()
        if not txt:
            QMessageBox.information(self, "Add Text", "Type an annotation in the Text box before saving the clip.")
            return
        fname = self.current_audio_file.name
        uid = self._uid_counter; self._uid_counter += 1
        entry = {"uid": int(uid), "ms": int(self.clip_sel_start_ms), "end_ms": int(self.clip_sel_end_ms), "text": txt, "important": False}
        self.notes_by_file.setdefault(fname, []).append(entry)
        self._push_undo({"type":"add","set":self.current_set_id,"file":fname,"entry":entry})
        self._resort_and_rebuild_table_preserving_selection(keep_pair=(self.current_set_id, uid))
        self.note_input.clear()
        self._on_clip_cancel_clicked()
        self._schedule_save_notes()

    def _on_ann_filter_changed(self, idx: int):
        txt = (self.ann_filter_combo.currentText() or "All").lower()
        if "point" in txt: self.annotation_filter = "points"
        elif "clip" in txt: self.annotation_filter = "clips"
        else: self.annotation_filter = "all"
        self._load_annotations_for_current()
    def _on_export_clips_clicked(self):
        # Collect all clips across current annotation set and folder
        aset = self._get_current_set()
        if not aset:
            QMessageBox.information(self, "No Set", "No current annotation set selected."); return
        clips: list[tuple[Path, dict]] = []
        base = self.root_path
        files = aset.get("files", {})
        for fname, meta in files.items():
            for e in (meta.get("notes") or []):
                if e.get("end_ms") is not None:
                    p = base / fname
                    if p.exists(): clips.append((p, e))
        if not clips:
            QMessageBox.information(self, "No Clips", "No region-based annotations found to export."); return

        # Prepare destination folder
        ts = datetime.datetime.now().strftime("%Y%m%d_%H%M%S")
        out_dir = self.root_path / f"Clips_{ts}"
        out_dir.mkdir(parents=True, exist_ok=True)

        # Check pydub/ffmpeg
        if not HAVE_PYDUB:
            QMessageBox.warning(self, "Missing dependency",
                "Export requires the 'pydub' package and FFmpeg installed on your system."); return
        try:
            from pydub import AudioSegment
            from pydub.utils import which as pydub_which
            if not pydub_which("ffmpeg"):
                QMessageBox.warning(self, "FFmpeg not found",
                    "FFmpeg isn't available on your PATH. Please install FFmpeg and try again."); return
        except Exception as e:
            QMessageBox.warning(self, "pydub error", f"pydub not available: {e}"); return

        # Export
        report_lines = []
        by_file = {}
        for p, e in clips:
            by_file.setdefault(p.name, []).append(e)
        for fname, entries in by_file.items():
            # group header
            report_lines.append(fname)
            # load once
            ext = p.suffix.lower()
            try:
                seg = AudioSegment.from_file(str((self.root_path / fname)))
            except Exception as ex:
                report_lines.append(f"Error loading {fname}: {ex}"); report_lines.append("\r\n"); continue
            # export entries
            entries.sort(key=lambda d: int(d.get('ms',0)))
            for i, e in enumerate(entries, 1):
                s = int(e.get('ms',0)); en = int(e.get('end_ms',0))
                if en <= s: continue
                clip = seg[s:en]
                base_name = Path(fname).stem
                out_name = f"{base_name}_clip{i:02d}_{human_time_ms(s).replace(':','-')}_to_{human_time_ms(en).replace(':','-')}{ext}"
                out_path = out_dir / out_name
                try:
                    clip.export(str(out_path), format=ext.lstrip('.'))
                except Exception as ex:
                    report_lines.append(f"{i:02d}: {human_time_ms(s)} - {human_time_ms(en)} :: {e.get('text','')} :: ERROR {ex}")
                    continue
                # log line
                report_lines.append(f"{human_time_ms(s)} - {human_time_ms(en)} :: {e.get('text','')}")
            report_lines.append("\r\n")  # blank line between files

        # Write report
        try:
            (out_dir / "clips_annotations.txt").write_text("\r\n".join(report_lines), encoding="utf-8")
        except Exception:
            pass
        QMessageBox.information(self, "Export Complete", f"Exported clips to: {out_dir}")



    # ----- Important annotations (Folder tab) -----
    def _refresh_important_table(self):
        rows = []
        parent_name = self.root_path.name
        for s in self.annotation_sets:
            if not bool(s.get("visible", True)): continue
            set_name = s.get("name","Set"); sid = s.get("id")
            for fname, meta in (s.get("files", {}) or {}).items():
                for n in (meta.get("notes") or []):
                    if bool(n.get("important", False)):
                        rows.append((sid, set_name, fname, int(n.get("ms", 0)), str(n.get("text", "")), int(n.get("uid", 0))))
        rows.sort(key=lambda r: (r[1].lower(), r[2].lower(), r[3]))
        self.imp_table.setRowCount(0)
        for sid, set_name, fname, ms, text, uid in rows:
            r = self.imp_table.rowCount(); self.imp_table.insertRow(r)
            s_item = QTableWidgetItem(set_name); s_item.setData(Qt.ItemDataRole.UserRole, sid)
            f_item = QTableWidgetItem(f"{parent_name}\\{fname}"); f_item.setData(Qt.ItemDataRole.UserRole, fname)
            t_item = QTableWidgetItem(human_time_ms(ms)); t_item.setData(Qt.ItemDataRole.UserRole, int(ms))
            n_item = QTableWidgetItem(text)
            self.imp_table.setItem(r, 0, s_item); self.imp_table.setItem(r, 1, f_item); self.imp_table.setItem(r, 2, t_item); self.imp_table.setItem(r, 3, n_item)

    def _on_important_double_clicked(self, item: QTableWidgetItem):
        row = item.row()
        s_item = self.imp_table.item(row, 0); f_item = self.imp_table.item(row, 1); t_item = self.imp_table.item(row, 2)
        if not s_item or not f_item or not t_item: return
        sid = str(s_item.data(Qt.ItemDataRole.UserRole) or "")
        fname = str(f_item.data(Qt.ItemDataRole.UserRole) or "")
        ms = int(t_item.data(Qt.ItemDataRole.UserRole) or 0)
        if not fname: return
        target = self.root_path / fname
        if not target.exists(): return
        for i in range(self.set_combo.count()):
            if str(self.set_combo.itemData(i)) == sid:
                if self.set_combo.currentIndex() != i: self.set_combo.setCurrentIndex(i)
                break
        self._play_file(target)
        self.tabs.setCurrentIndex(self._tab_index_by_name("Annotations"))
        aset = self._get_current_set()
        uid = -1
        if aset:
            notes = (aset.get("files", {}).get(fname, {}) or {}).get("notes", []) or []
            if notes: uid = min(notes, key=lambda e: abs(int(e.get("ms",0))-ms)).get("uid", -1)
        if uid >= 0:
            self._select_row_by_uid(int(uid), set_id=sid)
            self.waveform.set_selected_uid(sid, int(uid))
        self.player.setPosition(int(ms)); self.player.play()
        self.play_pause_btn.setIcon(self.style().standardIcon(QStyle.StandardPixmap.SP_MediaPause))

    # ----- Export annotations (CRLF) -----
    def _export_annotations(self):
        default_path = str((self.root_path / "annotations_export.txt").resolve())
        save_path, _ = QFileDialog.getSaveFileName(self, "Export Annotations", default_path, "Text Files (*.txt);;All Files (*)")
        if not save_path: return
        lines: List[str] = []
        
        # Export folder notes from all visible annotation sets
        for s in self.annotation_sets:
            if not bool(s.get("visible", True)): continue
            folder_notes = (s.get("folder_notes", "") or "").strip()
            if folder_notes:
                set_name = s.get("name", "Unknown Set")
                lines.append(f"[Folder - {set_name}] {self.root_path}")
                for ln in folder_notes.replace("\r\n", "\n").split("\n"):
                    lines.append(ln.rstrip())
                lines.append("")
        parent_name = self.root_path.name
        all_files = set()
        for s in self.annotation_sets:
            if not bool(s.get("visible", True)): continue
            all_files.update((s.get("files", {}) or {}).keys())
        for fname in sorted(all_files, key=str.lower):
            collected = []
            for s in self.annotation_sets:
                if not bool(s.get("visible", True)): continue
                meta = (s.get("files", {}) or {}).get(fname)
                if not meta: continue
                overview = (meta.get("general","") or "").strip()
                notes = sorted(meta.get("notes", []) or [], key=lambda n: int(n.get("ms",0)))
                collected.append((s.get("name","Set"), overview, notes))
            if not collected: continue
            title = f"{parent_name}\\{fname}"
            lines.append(title)
            for set_name, overview, notes in collected:
                lines.append(f"== Set: {set_name} ==")
                if overview:
                    for ln in overview.replace("\r\n","\n").split("\n"):
                        lines.append(f"Overview: {ln.rstrip()}")
                for n in notes:
                    ts = human_time_ms(int(n.get("ms", 0)))
                    txt = str(n.get("text", "")).replace("\n", " ").strip()
                    lines.append(f"{ts} {txt}")
            lines.append("")
        try:
            out = "\r\n".join(lines).rstrip("\r\n") + "\r\n"
            with open(save_path, "w", encoding="utf-8", newline="") as f:
                f.write(out)
            reply = QMessageBox.question(
                self, "Export Complete",
                f"Annotations exported to:\r\n{save_path}\r\n\r\nOpen the file now?",
                QMessageBox.StandardButton.Yes | QMessageBox.StandardButton.No,
                QMessageBox.StandardButton.Yes,
            )
            if reply == QMessageBox.StandardButton.Yes:
                _open_path_default(Path(save_path))
        except Exception as e:
            QMessageBox.warning(self, "Export Failed", f"Couldn't write file:\n{e}")

    # ----- Batch rename (##_<ProvidedName>) -----
    def _batch_rename(self):
        files = self._list_audio_in_current_dir()
        if not files:
            QMessageBox.information(self, "Nothing to Rename", "No WAV/MP3 files in this folder."); return
        def ctime(p: Path) -> float:
            try: return os.path.getctime(p)
            except Exception: return p.stat().st_mtime
        files.sort(key=ctime)
        width = max(2, len(str(len(files))))
        plan, errors = [], []
        for i, p in enumerate(files, start=1):
            base = sanitize(self.provided_names.get(p.name, "") or p.stem)
            new_base = f"{str(i).zfill(width)}_{base}"
            target = p.with_name(f"{new_base}{p.suffix.lower()}")
            n = 1
            while target.exists() and target.resolve() != p.resolve():
                target = p.with_name(f"{new_base} ({n}){p.suffix.lower()}"); n += 1
            plan.append((p, target))
        preview = "\n".join(f"{src.name}  →  {dst.name}" for src, dst in plan[:25])
        more = "" if len(plan) <= 25 else f"\n… and {len(plan) - 25} more"
        if QMessageBox.question(self, "Confirm Batch Rename", f"Rename {len(plan)} file(s) as follows?\n\n{preview}{more}",
                                QMessageBox.StandardButton.Yes | QMessageBox.StandardButton.No) != QMessageBox.StandardButton.Yes:
            return
        did = 0; errors = []
        for src, dst in plan:
            try:
                src.rename(dst)
                if src.name in self.provided_names: self.provided_names[dst.name] = self.provided_names.pop(src.name)
                if src.name in self.played_durations: self.played_durations[dst.name] = self.played_durations.pop(src.name)
                for s in self.annotation_sets:
                    files_map = s.setdefault("files", {})
                    if src.name in files_map and dst.name not in files_map:
                        files_map[dst.name] = files_map.pop(src.name)
                did += 1
            except Exception as e:
                errors.append(f"{src.name}: {e}")
        self._load_current_set_into_fields()
        self._save_names(); self._save_notes(); self._save_duration_cache()
        self._refresh_right_table()
        self.fs_model.setRootPath(""); self.fs_model.setRootPath(str(self.root_path))
        self.tree.setRootIndex(self.file_proxy.mapFromSource(self.fs_model.index(str(self.root_path))))
        if self.current_audio_file:
            cur = self.current_audio_file.name
            for s, d in plan:
                if s.name == cur: self.current_audio_file = d; break
        self._load_annotations_for_current()
        if errors:
            text = "\n".join(errors[:20])
            more = "" if len(errors) <= 20 else f"\n… and {len(errors) - 20} more"
            QMessageBox.warning(self, "Finished with Errors", f"Renamed {did}/{len(plan)} files. Some failed:\n\n" + text + more)
        else:
            QMessageBox.information(self, "Batch Rename Complete", f"Renamed {did} file(s).")
        reply = QMessageBox.question(
            self, "Open Folder", "Open this folder in your file explorer now?",
            QMessageBox.StandardButton.Yes | QMessageBox.StandardButton.No,
            QMessageBox.StandardButton.Yes,
        )
        if reply == QMessageBox.StandardButton.Yes:
            _open_path_default(self.root_path)

    # ----- WAV→MP3 conversion (threaded with progress) -----
    def _convert_wav_to_mp3_threaded(self):
        if not HAVE_PYDUB:
            QMessageBox.warning(self, "Missing dependency",
                                "This feature requires the 'pydub' package and FFmpeg installed on your system.")
            return
        if not pydub_which("ffmpeg"):
            QMessageBox.warning(self, "FFmpeg not found",
                                "FFmpeg isn't available on your PATH. Please install FFmpeg and try again.")
            return
        wavs = self._list_wav_in_root()
        if not wavs:
            QMessageBox.information(self, "Nothing to Convert", "No WAV files in this folder."); return
        msg = ("Convert {n} WAV file(s) to MP3 in-place?\n\n"
               "• MP3s will be created next to the originals\n"
               "• Original WAV/WAVE files will be deleted AFTER each successful conversion").format(n=len(wavs))
        if QMessageBox.question(self, "Convert WAV→MP3", msg,
                                QMessageBox.StandardButton.Yes | QMessageBox.StandardButton.No) != QMessageBox.StandardButton.Yes:
            return

        self._stop_playback()

        total = len(wavs)
        dlg = QProgressDialog("Preparing conversion…", "Cancel", 0, total, self)
        dlg.setWindowTitle("WAV → MP3 Conversion")
        dlg.setWindowModality(Qt.WindowModality.WindowModal)
        dlg.setAutoClose(False); dlg.setAutoReset(False)
        dlg.setMinimumDuration(0); dlg.setValue(0)

        self._conv_thread = QThread(self)
        self._conv_worker = ConvertWorker([str(p) for p in wavs], DEFAULT_MP3_BITRATE)
        self._conv_worker.moveToThread(self._conv_thread)

        remap_notes: Dict[str,str] = {}
        fails: List[Tuple[str,str]] = []
        successes = 0

        def on_progress(done:int, total:int, name:str):
            dlg.setLabelText(f"Converting {name}  ({min(done,total)}/{total})")
            dlg.setRange(0, total); dlg.setValue(done)

        def on_file_done(src_name:str, dst_name:str, deleted_ok:bool, err:str):
            nonlocal successes
            if dst_name:
                remap_notes[src_name] = dst_name
                if deleted_ok: successes += 1
            if err:
                fails.append((src_name, err))

        def on_finished(canceled: bool):
            dlg.close()
            if remap_notes:
                for s in self.annotation_sets:
                    files_map = s.setdefault("files", {})
                    for old, new in remap_notes.items():
                        if old in files_map and new not in files_map:
                            files_map[new] = files_map.pop(old)
                remapped_names = {}
                for old, new in remap_notes.items():
                    if old in self.provided_names and new not in self.provided_names:
                        remapped_names[new] = self.provided_names.pop(old)
                self.provided_names.update(remapped_names)
                for old, new in remap_notes.items():
                    if old in self.played_durations and new not in self.played_durations:
                        self.played_durations[new] = self.played_durations.pop(old)
                self._save_names(); self._save_notes(); self._save_duration_cache()

            self._load_current_set_into_fields()
            self._refresh_right_table()
            self.fs_model.setRootPath(""); self.fs_model.setRootPath(str(self.root_path))
            self.tree.setRootIndex(self.file_proxy.mapFromSource(self.fs_model.index(str(self.root_path))))
            self._load_annotations_for_current()
            self._refresh_important_table()

            if canceled:
                status_title = "Conversion Canceled"; body = f"Finished {successes} file(s) before cancel."
            else:
                status_title = "Conversion Complete" if not fails else "Conversion Finished (with issues)"
                body = f"Converted and deleted {successes} WAV file(s)."

            if fails:
                text = "\n".join([f"{n}: {err}" for n, err in fails[:20]])
                more = "" if len(fails) <= 20 else f"\n… and {len(fails)-20} more"
                QMessageBox.warning(self, status_title, f"{body}\n\nSome issues:\n\n{text}{more}")
            else:
                QMessageBox.information(self, status_title, body)

            reply = QMessageBox.question(
                self, "Open Folder", "Open this folder in your file explorer now?",
                QMessageBox.StandardButton.Yes | QMessageBox.StandardButton.No,
                QMessageBox.StandardButton.Yes,
            )
            if reply == QMessageBox.StandardButton.Yes:
                _open_path_default(self.root_path)

            self._conv_worker.deleteLater()
            self._conv_thread.quit(); self._conv_thread.wait(); self._conv_thread.deleteLater()
            self._conv_worker = None; self._conv_thread = None

        self._conv_thread.started.connect(self._conv_worker.run)
        self._conv_worker.progress.connect(on_progress)
        self._conv_worker.file_done.connect(on_file_done)
        self._conv_worker.finished.connect(on_finished)
        dlg.canceled.connect(self._conv_worker.cancel)

        self._conv_thread.start()
        dlg.exec()

    # ----- Undo/Redo -----
    def _on_undo_capacity_changed(self, v: int):
        self._undo_capacity = int(v)
        self.settings.setValue(SETTINGS_KEY_UNDO_CAP, int(v))
        overflow = len(self._undo_stack) - self._undo_capacity
        if overflow > 0:
            del self._undo_stack[0:overflow]
            self._undo_index = max(0, self._undo_index - overflow)
        self._update_undo_actions_enabled()

    def _push_undo(self, action: dict):
        if self._undo_index < len(self._undo_stack):
            del self._undo_stack[self._undo_index:]
        self._undo_stack.append(action)
        if len(self._undo_stack) > self._undo_capacity:
            drop = len(self._undo_stack) - self._undo_capacity
            del self._undo_stack[0:drop]
        self._undo_index = len(self._undo_stack)
        self._update_undo_actions_enabled()

    def _undo(self):
        if self._undo_index <= 0: return
        self._undo_index -= 1
        action = self._undo_stack[self._undo_index]
        self._apply_action(action, undo=True)
        self._update_undo_actions_enabled()

    def _redo(self):
        if self._undo_index >= len(self._undo_stack): return
        action = self._undo_stack[self._undo_index]
        self._undo_index += 1
        self._apply_action(action, undo=False)
        self._update_undo_actions_enabled()

    def _update_undo_actions_enabled(self):
        self.act_undo.setEnabled(self._undo_index > 0)
        self.act_redo.setEnabled(self._undo_index < len(self._undo_stack))

    def _apply_action(self, action: dict, undo: bool):
        typ = action.get("type")
        set_id = str(action.get("set",""))
        fname = str(action.get("file",""))
        if not fname: return
        if set_id == self.current_set_id:
            lst = self.notes_by_file.setdefault(fname, [])
        else:
            aset = None
            for s in self.annotation_sets:
                if s.get("id") == set_id: aset = s; break
            if not aset: return
            meta = aset.setdefault("files", {}).setdefault(fname, {"general":"","notes":[]})
            lst = meta["notes"]

        def _reload_if_current():
            if self.current_audio_file and self.current_audio_file.name == fname:
                # If we modified the current set's notes_by_file, sync to annotation set before reload
                if set_id == self.current_set_id:
                    self._sync_fields_into_current_set()
                self._load_annotations_for_current()
                self._update_waveform_annotations()
            self._save_notes(); self._refresh_important_table()

        if typ == "add":
            entry = dict(action.get("entry", {}))
            uid = int(entry.get("uid", -1))
            if undo:
                lst[:] = [e for e in lst if int(e.get("uid",-1)) != uid]
            else:
                lst.append(entry); lst.sort(key=lambda e: int(e.get("ms", 0)))
            _reload_if_current(); return

        if typ == "delete":
            entries = [dict(e) for e in (action.get("entries") or [])]
            if undo:
                lst.extend(entries); lst.sort(key=lambda e: int(e.get("ms",0)))
            else:
                uids = {int(e.get("uid",-1)) for e in entries}
                lst[:] = [e for e in lst if int(e.get("uid",-1)) not in uids]
            _reload_if_current(); return

        if typ == "edit":
            uid = int(action.get("uid",-1))
            field = str(action.get("field",""))
            before = action.get("before"); after = action.get("after")
            target = None
            for e in lst:
                if int(e.get("uid",-1)) == uid: target = e; break
            if not target: return
            value = before if undo else after
            if field == "ms":
                target["ms"] = int(value); lst.sort(key=lambda e: int(e.get("ms",0)))
            elif field == "text":
                target["text"] = str(value)
            elif field == "important":
                target["important"] = bool(value)
            _reload_if_current(); return

    # ----- Media events / close -----
    def _on_media_error(self, _err, msg):
        if msg: QMessageBox.warning(self, "Playback Error", msg)

    def _on_media_status(self, status):
        if status == QMediaPlayer.MediaStatus.EndOfMedia:
            self.play_pause_btn.setIcon(self.style().standardIcon(QStyle.StandardPixmap.SP_MediaPlay))
            if self.auto_progress_cb.isChecked(): self._play_next_file()

    # ----- Fingerprinting methods -----
    def _update_fingerprint_ui(self):
        """Update fingerprint UI elements."""
        # Discover practice folders with fingerprints
        practice_folders = discover_practice_folders_with_fingerprints(self.root_path)
        current_dir = self._get_audio_file_dir()
        
        # Count total fingerprints available for matching (excluding current folder)
        fingerprint_map = collect_fingerprints_from_folders(practice_folders, exclude_dir=current_dir)
        total_available_songs = len(fingerprint_map)
        unique_songs = sum(1 for song_entries in fingerprint_map.values() if len(song_entries) == 1)
        
<<<<<<< HEAD
        # Enable auto-label if we have practice folders with fingerprints AND no auto-labeling in progress
        can_auto_label = (not self.auto_label_in_progress and 
                         bool(practice_folders) and (len(practice_folders) > 1 or 
                             (len(practice_folders) == 1 and practice_folders[0].resolve() != current_dir.resolve())))
=======
        # Enable auto-label if we have practice folders with fingerprints OR a reference folder
        can_auto_label = (bool(practice_folders) and (len(practice_folders) > 1 or 
                         (len(practice_folders) == 1 and practice_folders[0].resolve() != current_dir.resolve()))) or \
                        bool(self.fingerprint_reference_dir)
>>>>>>> 41eb2bab
        
        # Prioritize manually selected reference folder, then show practice folder info
        if self.fingerprint_reference_dir:
            self.fingerprint_ref_label.setText(f"Reference: {self.fingerprint_reference_dir.name}")
            self.fingerprint_ref_label.setStyleSheet("color: #333;")
        elif practice_folders:
            # Show practice folder information when no reference folder is selected
            if len(practice_folders) == 1:
                if practice_folders[0].resolve() == current_dir.resolve():
                    folder_text = f"Current folder only ({practice_folders[0].name})"
                else:
                    folder_text = f"1 practice folder: {practice_folders[0].name}"
            else:
                other_folders = [f for f in practice_folders if f.resolve() != current_dir.resolve()]
                if other_folders:
                    folder_text = f"{len(other_folders)} other practice folders"
                else:
                    folder_text = f"{len(practice_folders)} practice folders (all current)"
            
            self.fingerprint_ref_label.setText(folder_text)
            self.fingerprint_ref_label.setStyleSheet("color: #333;")
        else:
            self.fingerprint_ref_label.setText("(No fingerprints found)")
            self.fingerprint_ref_label.setStyleSheet("color: #666; font-style: italic;")
        
        self.auto_label_btn.setEnabled(can_auto_label)
        
        # Update status with current folder and available songs info
        current_cache = load_fingerprint_cache(current_dir)
        num_current_fingerprints = len(current_cache.get("files", {}))
        
        status_parts = [f"Current: {num_current_fingerprints} fingerprints"]
        if total_available_songs > 0:
            status_parts.append(f"Available: {total_available_songs} songs")
            if unique_songs > 0:
                status_parts.append(f"({unique_songs} unique)")
        
        self.fingerprint_status.setText(" | ".join(status_parts))

    def _show_practice_folders_info(self):
        """Show information about discovered practice folders and their fingerprints."""
        practice_folders = discover_practice_folders_with_fingerprints(self.root_path)
        current_dir = self._get_audio_file_dir()
        
        if not practice_folders:
            QMessageBox.information(self, "No Practice Folders Found", 
                                  "No practice folders with fingerprints were found.\n\n"
                                  "To use cross-folder matching:\n"
                                  "1. Navigate to practice session folders\n"
                                  "2. Generate fingerprints for each folder\n"
                                  "3. The system will automatically find and use them for matching")
            return
        
        # Collect detailed information
        info_lines = [f"Found {len(practice_folders)} practice folder(s) with fingerprints:\n"]
        
        total_songs = 0
        unique_songs = 0
        fingerprint_map = collect_fingerprints_from_folders(practice_folders, exclude_dir=current_dir)
        
        for folder in practice_folders:
            cache = load_fingerprint_cache(folder)
            num_files = len(cache.get("files", {}))
            total_songs += num_files
            
            is_current = folder.resolve() == current_dir.resolve()
            current_marker = " (current)" if is_current else ""
            info_lines.append(f"• {folder.name}: {num_files} fingerprints{current_marker}")
        
        # Count unique songs (appearing in only one folder)
        for song_entries in fingerprint_map.values():
            if len(song_entries) == 1:
                unique_songs += 1
        
        available_for_matching = len(fingerprint_map)
        info_lines.append(f"\nAvailable for matching: {available_for_matching} songs")
        info_lines.append(f"Unique songs (best for identification): {unique_songs}")
        info_lines.append(f"Multi-folder songs: {available_for_matching - unique_songs}")
        
        if available_for_matching > 0:
            info_lines.append(f"\nThe system prioritizes matches from songs that appear in only one folder,")
            info_lines.append(f"as these provide the most reliable identification.")
        
        QMessageBox.information(self, "Practice Folders Information", "\n".join(info_lines))

    def _select_fingerprint_reference_folder(self):
        """Let user select a folder containing reference audio files with fingerprints."""
        dlg = QFileDialog(self, "Select Reference Folder for Fingerprints")
        dlg.setFileMode(QFileDialog.FileMode.Directory)
        dlg.setOption(QFileDialog.Option.ShowDirsOnly, True)
        
        if dlg.exec():
            ref_path = Path(dlg.selectedFiles()[0])
            self.fingerprint_reference_dir = ref_path
            self.settings.setValue(SETTINGS_KEY_FINGERPRINT_DIR, str(ref_path))
            self._update_fingerprint_ui()

    def _on_fingerprint_threshold_changed(self, value):
        """Handle threshold change."""
        self.fingerprint_threshold = value / 100.0
        self.settings.setValue(SETTINGS_KEY_FINGERPRINT_THRESHOLD, self.fingerprint_threshold)

    def _generate_fingerprints_for_folder(self):
        """Generate fingerprints for all audio files in the current folder."""
        current_dir = self._get_audio_file_dir()
        audio_files = self._list_audio_in_current_dir()
        
        if not audio_files:
            QMessageBox.information(self, "No Audio Files", "No audio files found in current folder.")
            return
        
        cache = load_fingerprint_cache(current_dir)
        
        progress = QProgressDialog("Generating fingerprints...", "Cancel", 0, len(audio_files), self)
        progress.setWindowModality(Qt.WindowModality.WindowModal)
        progress.show()
        
        generated = 0
        for i, audio_file in enumerate(audio_files):
            if progress.wasCanceled():
                break
                
            progress.setLabelText(f"Processing {audio_file.name}...")
            progress.setValue(i)
            QApplication.processEvents()
            
            # Check if fingerprint already exists and is up to date
            size, mtime = file_signature(audio_file)
            existing = cache["files"].get(audio_file.name)
            if existing and existing.get("size") == size and existing.get("mtime") == mtime:
                continue  # Skip if already cached and file unchanged
            
            try:
                # Generate fingerprint
                samples, sr, dur_ms = decode_audio_samples(audio_file)
                fingerprint = compute_audio_fingerprint(samples, sr)
                
                # Store in cache
                cache["files"][audio_file.name] = {
                    "fingerprint": fingerprint,
                    "size": size,
                    "mtime": mtime,
                    "duration_ms": dur_ms
                }
                generated += 1
                
            except Exception as e:
                print(f"Error generating fingerprint for {audio_file.name}: {e}")
        
        progress.setValue(len(audio_files))
        save_fingerprint_cache(current_dir, cache)
        
        QMessageBox.information(self, "Fingerprints Generated", 
                                f"Generated {generated} new fingerprints.\n"
                                f"Total fingerprints in folder: {len(cache['files'])}")
        self._update_fingerprint_ui()

    def _auto_label_with_fingerprints(self):
        """Auto-label files in current folder based on fingerprint matches from practice folders."""
        # Check if auto-labeling is already in progress
        if self.auto_label_in_progress:
            QMessageBox.warning(self, "Auto-Labeling In Progress", 
                              "Auto-labeling is already in progress. Please apply or cancel the current operation first.")
            return
            
        current_dir = self._get_audio_file_dir()
        
        # Create backup of current provided names
        self.auto_label_backup_names = self.provided_names.copy()
        
        # Discover all practice folders with fingerprints
        practice_folders = discover_practice_folders_with_fingerprints(self.root_path)
        
        # If no practice folders found, fall back to reference folder approach
        if not practice_folders:
            if not self.fingerprint_reference_dir:
                QMessageBox.warning(self, "No Fingerprints Available", 
                                  "No fingerprints found in practice folders.\n"
                                  "Please select a reference folder or generate fingerprints for practice folders first.")
                return
            practice_folders = [self.fingerprint_reference_dir]
        
        # If current folder is the only one with fingerprints, nothing to match against
        if len(practice_folders) == 1 and practice_folders[0].resolve() == current_dir.resolve():
            QMessageBox.information(self, "No Other Practice Folders", 
                                  "Current folder is the only one with fingerprints. Need other practice folders to match against.")
            return
        
        # Collect fingerprints from all practice folders (excluding current)
        fingerprint_map = collect_fingerprints_from_folders(practice_folders, exclude_dir=current_dir)
        
        if not fingerprint_map:
            QMessageBox.warning(self, "No Reference Fingerprints", 
                              "No fingerprints found in other practice folders.")
            return
        
        # Load current folder fingerprints
        current_cache = load_fingerprint_cache(current_dir)
        current_fingerprints = current_cache.get("files", {})
        
        # Get files to process (unlabeled files)
        audio_files = self._list_audio_in_current_dir()
        unlabeled_files = [f for f in audio_files if not self.provided_names.get(f.name, "").strip()]
        
        if not unlabeled_files:
            QMessageBox.information(self, "No Unlabeled Files", "All files already have names.")
            return
        
        # Process each unlabeled file
        matches_found = 0
        unique_matches = 0  # Matches from songs appearing in only one folder
        progress = QProgressDialog("Matching fingerprints across practice folders...", "Cancel", 0, len(unlabeled_files), self)
        progress.setWindowModality(Qt.WindowModality.WindowModal)
        progress.show()
        
        match_details = []  # For detailed results message
        
        for i, audio_file in enumerate(unlabeled_files):
            if progress.wasCanceled():
                break
                
            progress.setLabelText(f"Matching {audio_file.name}...")
            progress.setValue(i)
            QApplication.processEvents()
            
            # Get or generate fingerprint for current file
            current_fp = current_fingerprints.get(audio_file.name, {}).get("fingerprint")
            if not current_fp:
                try:
                    samples, sr, dur_ms = decode_audio_samples(audio_file)
                    current_fp = compute_audio_fingerprint(samples, sr)
                    # Update cache
                    size, mtime = file_signature(audio_file)
                    current_cache["files"][audio_file.name] = {
                        "fingerprint": current_fp,
                        "size": size,
                        "mtime": mtime,
                        "duration_ms": dur_ms
                    }
                except Exception as e:
                    print(f"Error processing {audio_file.name}: {e}")
                    continue
            
            # Find best match across all practice folders
            match_result = find_best_cross_folder_match(current_fp, fingerprint_map, self.fingerprint_threshold)
            
            if match_result:
                matched_filename, score, source_folder, provided_name = match_result
                
                # Use the provided name from the matched fingerprint's folder
                self.provided_names[audio_file.name] = provided_name
                matches_found += 1
                
                # Check if this was a unique match (song appears in only one folder)
                folder_count = len(fingerprint_map[matched_filename])
                if folder_count == 1:
                    unique_matches += 1
                
                # Store details for result message
                match_details.append({
                    "file": audio_file.name,
                    "match": provided_name,
                    "score": score,
                    "folder": source_folder.name,
                    "unique": folder_count == 1
                })
        
        progress.setValue(len(unlabeled_files))
        
        # Don't save immediately - show apply/cancel buttons instead
        if matches_found > 0:
            # Update fingerprint cache but don't save names yet
            save_fingerprint_cache(current_dir, current_cache)
            self._refresh_right_table()
            
            # Set auto-labeling state and show apply/cancel buttons
            self.auto_label_in_progress = True
            self.auto_label_buttons_widget.setVisible(True)
            
            # Show summary of what would be applied
            result_message = f"Found {matches_found} matches out of {len(unlabeled_files)} unlabeled files.\n"
            result_message += f"Unique matches (song in only one folder): {unique_matches}\n"
            result_message += f"Threshold: {self.fingerprint_threshold:.0%}\n"
            result_message += f"Scanned {len(practice_folders)} practice folders\n\n"
            
            if match_details:
                result_message += "Match details:\n"
                for detail in match_details[:5]:  # Show first 5 matches
                    unique_indicator = " (unique)" if detail["unique"] else ""
                    result_message += f"• {detail['file']} → {detail['match']} ({detail['score']:.0%}, from {detail['folder']}){unique_indicator}\n"
                if len(match_details) > 5:
                    result_message += f"... and {len(match_details) - 5} more matches\n"
                    
            result_message += "\nUse Apply to save these changes or Cancel to discard them."
            
            QMessageBox.information(self, "Auto-Labeling Preview", result_message)
        else:
            # No matches found, no need for apply/cancel buttons
            result_message = f"No matches found for {len(unlabeled_files)} unlabeled files.\n"
            result_message += f"Threshold: {self.fingerprint_threshold:.0%}\n"
            result_message += f"Scanned {len(practice_folders)} practice folders"
            
            QMessageBox.information(self, "Auto-Labeling Complete", result_message)

    def _on_auto_label_apply(self):
        """Apply the auto-labeling changes and hide the apply/cancel buttons."""
        if not self.auto_label_in_progress:
            return
            
        # Save the changes
        self._save_names()
        
        # Reset state
        self.auto_label_in_progress = False
        self.auto_label_backup_names.clear()
        self.auto_label_buttons_widget.setVisible(False)
        
        # Update UI state
        self._update_fingerprint_ui()
        
        # Show confirmation
        QMessageBox.information(self, "Changes Applied", 
                              "Auto-labeling changes have been saved successfully.")

    def _on_auto_label_cancel(self):
        """Cancel the auto-labeling changes and restore the previous state."""
        if not self.auto_label_in_progress:
            return
            
        # Restore the backup
        self.provided_names = self.auto_label_backup_names.copy()
        self._refresh_right_table()
        
        # Reset state
        self.auto_label_in_progress = False
        self.auto_label_backup_names.clear()
        self.auto_label_buttons_widget.setVisible(False)
        
        # Update UI state
        self._update_fingerprint_ui()
        
        # Show confirmation
        QMessageBox.information(self, "Changes Cancelled", 
                              "Auto-labeling changes have been discarded.")

    def _generate_fingerprints_for_reference_folder(self):
        """Generate fingerprints for the reference folder."""
        if not self.fingerprint_reference_dir:
            return
        
        # Get audio files in reference folder
        ref_audio_files = []
        for ext in AUDIO_EXTS:
            ref_audio_files.extend(self.fingerprint_reference_dir.glob(f"*{ext}"))
        
        if not ref_audio_files:
            QMessageBox.information(self, "No Audio Files", 
                                    f"No audio files found in reference folder:\n{self.fingerprint_reference_dir}")
            return
        
        cache = load_fingerprint_cache(self.fingerprint_reference_dir)
        
        progress = QProgressDialog("Generating reference fingerprints...", "Cancel", 0, len(ref_audio_files), self)
        progress.setWindowModality(Qt.WindowModality.WindowModal)
        progress.show()
        
        generated = 0
        for i, audio_file in enumerate(ref_audio_files):
            if progress.wasCanceled():
                break
                
            progress.setLabelText(f"Processing {audio_file.name}...")
            progress.setValue(i)
            QApplication.processEvents()
            
            # Check if fingerprint already exists and is up to date
            size, mtime = file_signature(audio_file)
            existing = cache["files"].get(audio_file.name)
            if existing and existing.get("size") == size and existing.get("mtime") == mtime:
                continue
            
            try:
                samples, sr, dur_ms = decode_audio_samples(audio_file)
                fingerprint = compute_audio_fingerprint(samples, sr)
                
                cache["files"][audio_file.name] = {
                    "fingerprint": fingerprint,
                    "size": size,
                    "mtime": mtime,
                    "duration_ms": dur_ms
                }
                generated += 1
                
            except Exception as e:
                print(f"Error generating fingerprint for {audio_file.name}: {e}")
        
        progress.setValue(len(ref_audio_files))
        save_fingerprint_cache(self.fingerprint_reference_dir, cache)
        
        QMessageBox.information(self, "Reference Fingerprints Generated",
                                f"Generated {generated} new fingerprints in reference folder.")

    def closeEvent(self, ev):
        # Check if auto-labeling is in progress
        if self.auto_label_in_progress:
            reply = QMessageBox.question(self, "Auto-labeling in progress", 
                                       "Auto-labeling is in progress. Do you want to apply the changes before closing?",
                                       QMessageBox.StandardButton.Apply | QMessageBox.StandardButton.Discard | QMessageBox.StandardButton.Cancel)
            
            if reply == QMessageBox.StandardButton.Apply:
                # Apply changes before closing
                self._save_names()
                self.auto_label_in_progress = False
                self.auto_label_backup_names.clear()
            elif reply == QMessageBox.StandardButton.Discard:
                # Discard changes before closing  
                self.provided_names = self.auto_label_backup_names.copy()
                self.auto_label_in_progress = False
                self.auto_label_backup_names.clear()
            else:  # Cancel
                ev.ignore()
                return
        
        self._save_names(); self._save_notes(); self._save_duration_cache(); super().closeEvent(ev)

# ========== Entrypoint ==========
def main():
    app = QApplication(sys.argv)
    app.setOrganizationName(APP_ORG); app.setApplicationName(APP_NAME)
    if "Fusion" in QStyleFactory.keys(): app.setStyle("Fusion")
    w = AudioBrowser(); w.show(); sys.exit(app.exec())

if __name__ == "__main__":
    main()<|MERGE_RESOLUTION|>--- conflicted
+++ resolved
@@ -3687,17 +3687,10 @@
         total_available_songs = len(fingerprint_map)
         unique_songs = sum(1 for song_entries in fingerprint_map.values() if len(song_entries) == 1)
         
-<<<<<<< HEAD
-        # Enable auto-label if we have practice folders with fingerprints AND no auto-labeling in progress
-        can_auto_label = (not self.auto_label_in_progress and 
-                         bool(practice_folders) and (len(practice_folders) > 1 or 
-                             (len(practice_folders) == 1 and practice_folders[0].resolve() != current_dir.resolve())))
-=======
         # Enable auto-label if we have practice folders with fingerprints OR a reference folder
-        can_auto_label = (bool(practice_folders) and (len(practice_folders) > 1 or 
+        can_auto_label = (not self.auto_label_in_progress and bool(practice_folders) and (len(practice_folders) > 1 or 
                          (len(practice_folders) == 1 and practice_folders[0].resolve() != current_dir.resolve()))) or \
                         bool(self.fingerprint_reference_dir)
->>>>>>> 41eb2bab
         
         # Prioritize manually selected reference folder, then show practice folder info
         if self.fingerprint_reference_dir:
